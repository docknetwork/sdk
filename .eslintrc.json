{
<<<<<<< HEAD
  "plugins": [
    "jest"
  ],
=======
  "plugins": ["jest", "sonarjs"],
>>>>>>> c1df5002
  "globals": {
    "process": "readonly"
  },
  "env": {
    "browser": true,
    "es6": true
  },
<<<<<<< HEAD
  "extends": [
    "eslint:recommended",
    "plugin:jest/recommended",
    "airbnb-base"
  ],
=======
  "extends": ["plugin:sonarjs/recommended", "eslint:recommended", "plugin:jest/recommended", "airbnb-base"],
>>>>>>> c1df5002
  "parserOptions": {
    "ecmaVersion": 2018,
    "sourceType": "module"
  },
  "rules": {
    "no-use-before-define": [
      "error",
      {
        "functions": false,
        "classes": true,
        "variables": true
      }
    ],
    "class-methods-use-this": "off",
    "no-return-await": "off",
    "no-plusplus": "off",
    "max-len": "off",
    "no-console": "off",
    "no-restricted-syntax": [
      "error",
      {
        "selector": "ForInStatement",
        "message": "for..in loops iterate over the entire prototype chain, which is virtually never what you want. Use Object.{keys,values,entries}, and iterate over the resulting array."
      },
      {
        "selector": "LabeledStatement",
        "message": "Labels are a form of GOTO; using them makes code confusing and hard to maintain and understand."
      },
      {
        "selector": "WithStatement",
        "message": "`with` is disallowed in strict mode because it makes code impossible to predict and optimize."
      }
    ]
  }
}<|MERGE_RESOLUTION|>--- conflicted
+++ resolved
@@ -1,11 +1,5 @@
 {
-<<<<<<< HEAD
-  "plugins": [
-    "jest"
-  ],
-=======
   "plugins": ["jest", "sonarjs"],
->>>>>>> c1df5002
   "globals": {
     "process": "readonly"
   },
@@ -13,15 +7,7 @@
     "browser": true,
     "es6": true
   },
-<<<<<<< HEAD
-  "extends": [
-    "eslint:recommended",
-    "plugin:jest/recommended",
-    "airbnb-base"
-  ],
-=======
   "extends": ["plugin:sonarjs/recommended", "eslint:recommended", "plugin:jest/recommended", "airbnb-base"],
->>>>>>> c1df5002
   "parserOptions": {
     "ecmaVersion": 2018,
     "sourceType": "module"
