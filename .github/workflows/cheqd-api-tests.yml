--- conflicted
+++ resolved
@@ -6,11 +6,7 @@
     runs-on: ubuntu-latest
     env:
       CHEQD_MNEMONIC: "steak come surprise obvious remain black trouble measure design volume retreat float coach amused match album moment radio stuff crack orphan ranch dose endorse"
-<<<<<<< HEAD
-      CHEQD_IMAGE_TAG: 4.0.2
-=======
       CHEQD_IMAGE_TAG: production-latest
->>>>>>> c20b1b38
       CHEQD_NETWORK: "testnet"
     steps:
       - uses: actions/checkout@v2
@@ -26,11 +22,7 @@
     runs-on: ubuntu-latest
     env:
       CHEQD_MNEMONIC: "steak come surprise obvious remain black trouble measure design volume retreat float coach amused match album moment radio stuff crack orphan ranch dose endorse"
-<<<<<<< HEAD
-      CHEQD_IMAGE_TAG: 4.0.2
-=======
       CHEQD_IMAGE_TAG: production-latest
->>>>>>> c20b1b38
       CHEQD_NETWORK: "mainnet"
     steps:
       - uses: actions/checkout@v2
