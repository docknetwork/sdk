# @docknetwork/sdk-examples

<<<<<<< HEAD
## 0.6.0

### Minor Changes

- `StatusListCredential` module for `cheqd`, misc tweaks

### Patch Changes

- Updated dependencies
  - @docknetwork/dock-blockchain-modules@0.9.0
  - @docknetwork/dock-blockchain-api@0.8.0
  - @docknetwork/credential-sdk@0.14.0

=======
>>>>>>> 22839179
## 0.5.2

### Patch Changes

<<<<<<< HEAD
- Updated dependencies
  - @docknetwork/dock-blockchain-api@0.7.0
  - @docknetwork/credential-sdk@0.13.0
  - @docknetwork/dock-blockchain-modules@0.8.1
=======
- Audit fixes and RDF lib upgrade
- Updated dependencies
  - @docknetwork/credential-sdk@0.13.0
  - @docknetwork/dock-blockchain-modules@0.8.1
  - @docknetwork/dock-blockchain-api@0.6.2
>>>>>>> 22839179

## 0.5.1

### Patch Changes

- Updated dependencies
  - @docknetwork/dock-blockchain-modules@0.8.0
  - @docknetwork/credential-sdk@0.12.0
  - @docknetwork/dock-blockchain-api@0.6.1

## 0.5.0

### Minor Changes

- Tweaks for `lastPublicKeyId` and `nextPublicKeyId`

### Patch Changes

- Updated dependencies
  - @docknetwork/dock-blockchain-modules@0.7.0
  - @docknetwork/dock-blockchain-api@0.6.0
  - @docknetwork/credential-sdk@0.11.0

## 0.4.5

### Patch Changes

- Updated dependencies
  - @docknetwork/credential-sdk@0.10.0
  - @docknetwork/dock-blockchain-api@0.5.1
  - @docknetwork/dock-blockchain-modules@0.6.1

## 0.4.4

### Patch Changes

- Updated dependencies
  - @docknetwork/dock-blockchain-modules@0.6.0
  - @docknetwork/dock-blockchain-api@0.5.0
  - @docknetwork/credential-sdk@0.9.0

## 0.4.3

### Patch Changes

- Updated dependencies
  - @docknetwork/credential-sdk@0.8.0
  - @docknetwork/dock-blockchain-api@0.4.3
  - @docknetwork/dock-blockchain-modules@0.5.3

## 0.4.2

### Patch Changes

- Updated dependencies
  - @docknetwork/credential-sdk@0.7.0
  - @docknetwork/dock-blockchain-api@0.4.2
  - @docknetwork/dock-blockchain-modules@0.5.2

## 0.4.1

### Patch Changes

- Updated dependencies
  - @docknetwork/credential-sdk@0.6.0
  - @docknetwork/dock-blockchain-api@0.4.1
  - @docknetwork/dock-blockchain-modules@0.5.1

## 0.4.0

### Minor Changes

- Fix exports

### Patch Changes

- Updated dependencies
  - @docknetwork/dock-blockchain-modules@0.5.0
  - @docknetwork/dock-blockchain-api@0.4.0
  - @docknetwork/credential-sdk@0.5.0

## 0.3.0

### Minor Changes

- Implement `MultiApi` modules allowing to use different APIs in the same moment

### Patch Changes

- Updated dependencies
  - @docknetwork/dock-blockchain-modules@0.4.0
  - @docknetwork/dock-blockchain-api@0.3.0
  - @docknetwork/credential-sdk@0.4.0

## 0.2.0

### Minor Changes

- - Updated `DIDDocument`: modified the rules for storing keys in the verificationMethod and added the required validations.
  - Developed generic tests for modules to ensure they cover the same use cases, regardless of the specific implementation.
  - Implemented the `CheqdBlobModule`.
  - Misc tweaks.

### Patch Changes

- Updated dependencies
  - @docknetwork/dock-blockchain-modules@0.3.0
  - @docknetwork/dock-blockchain-api@0.2.0
  - @docknetwork/credential-sdk@0.3.0

## 0.1.2

### Patch Changes

- Updated dependencies
  - @docknetwork/dock-blockchain-modules@0.2.0
  - @docknetwork/credential-sdk@0.2.0
  - @docknetwork/dock-blockchain-api@0.1.2

## 0.1.1

### Patch Changes

- Updated dependencies
  - @docknetwork/dock-blockchain-modules@0.1.1
  - @docknetwork/dock-blockchain-api@0.1.1
  - @docknetwork/credential-sdk@0.1.1<|MERGE_RESOLUTION|>--- conflicted
+++ resolved
@@ -1,6 +1,5 @@
 # @docknetwork/sdk-examples
 
-<<<<<<< HEAD
 ## 0.6.0
 
 ### Minor Changes
@@ -14,24 +13,21 @@
   - @docknetwork/dock-blockchain-api@0.8.0
   - @docknetwork/credential-sdk@0.14.0
 
-=======
->>>>>>> 22839179
+
 ## 0.5.2
 
 ### Patch Changes
 
-<<<<<<< HEAD
 - Updated dependencies
   - @docknetwork/dock-blockchain-api@0.7.0
   - @docknetwork/credential-sdk@0.13.0
   - @docknetwork/dock-blockchain-modules@0.8.1
-=======
+
 - Audit fixes and RDF lib upgrade
 - Updated dependencies
   - @docknetwork/credential-sdk@0.13.0
   - @docknetwork/dock-blockchain-modules@0.8.1
   - @docknetwork/dock-blockchain-api@0.6.2
->>>>>>> 22839179
 
 ## 0.5.1
 
