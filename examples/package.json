--- conflicted
+++ resolved
@@ -19,13 +19,9 @@
     "lint": "eslint \"*.js\""
   },
   "dependencies": {
-    "@docknetwork/credential-sdk": "0.47.0",
-    "@docknetwork/dock-blockchain-api": "0.21.0",
-<<<<<<< HEAD
+    "@docknetwork/credential-sdk": "0.48.0",
+    "@docknetwork/dock-blockchain-api": "0.22.0",
     "@docknetwork/dock-blockchain-modules": "0.28.0"
-=======
-    "@docknetwork/dock-blockchain-modules": "0.27.1"
->>>>>>> 91d89d3f
   },
   "devDependencies": {
     "babel-eslint": "^10.1.0",
