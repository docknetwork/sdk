{
  "name": "@docknetwork/sdk-examples",
  "private": true,
  "type": "module",
<<<<<<< HEAD
  "version": "0.6.0",
=======
  "version": "0.5.2",
>>>>>>> 22839179
  "scripts": {
    "bbs-dock-example": "babel-node ./bbs-dock.js",
    "claim-deduction-example": "babel-node ./claim-deduction.js",
    "open-badges-example": "babel-node ./open-badges.js",
    "schema-validation-example": "babel-node ./schema-validation.js",
    "standard-schemas-example": "babel-node ./standard-schemas.js",
    "dock-did-example": "babel-node ./dock-did.js",
    "did-resolver-example": "babel-node ./resolver.js",
    "schema-example": "babel-node ./schema.js",
    "blob-example": "babel-node ./blob.js",
    "anchor-example": "babel-node ./anchor.js",
    "examples": "yarn bbs-dock-example && yarn claim-deduction-example && yarn open-badges-example && yarn schema-validation-example && yarn standard-schemas-example && yarn dock-did-example && yarn did-resolver-example && yarn schema-example && yarn blob-example && yarn anchor-example",
    "examples-with-node": "../scripts/with_dock_docker_test_node yarn examples",
    "lint": "eslint \"*.js\""
  },
  "dependencies": {
<<<<<<< HEAD
    "@docknetwork/credential-sdk": "0.14.0",
    "@docknetwork/dock-blockchain-api": "0.8.0",
    "@docknetwork/dock-blockchain-modules": "0.9.0"
=======
    "@docknetwork/credential-sdk": "0.13.0",
    "@docknetwork/dock-blockchain-api": "0.6.2",
    "@docknetwork/dock-blockchain-modules": "0.8.1"
>>>>>>> 22839179
  },
  "devDependencies": {
    "babel-eslint": "^10.1.0",
    "eslint": "^8.0.0",
    "eslint-config-airbnb-base": "^14.1.0",
    "eslint-plugin-import": "^2.20.2",
    "eslint-plugin-jest": "^26.0.0",
    "eslint-plugin-sonarjs": "0.5.0",
    "eslint-plugin-unused-imports": "^3.0.0"
  }
}<|MERGE_RESOLUTION|>--- conflicted
+++ resolved
@@ -2,11 +2,8 @@
   "name": "@docknetwork/sdk-examples",
   "private": true,
   "type": "module",
-<<<<<<< HEAD
   "version": "0.6.0",
-=======
   "version": "0.5.2",
->>>>>>> 22839179
   "scripts": {
     "bbs-dock-example": "babel-node ./bbs-dock.js",
     "claim-deduction-example": "babel-node ./claim-deduction.js",
@@ -23,15 +20,9 @@
     "lint": "eslint \"*.js\""
   },
   "dependencies": {
-<<<<<<< HEAD
     "@docknetwork/credential-sdk": "0.14.0",
     "@docknetwork/dock-blockchain-api": "0.8.0",
     "@docknetwork/dock-blockchain-modules": "0.9.0"
-=======
-    "@docknetwork/credential-sdk": "0.13.0",
-    "@docknetwork/dock-blockchain-api": "0.6.2",
-    "@docknetwork/dock-blockchain-modules": "0.8.1"
->>>>>>> 22839179
   },
   "devDependencies": {
     "babel-eslint": "^10.1.0",
