{
  "name": "@docknetwork/sdk-examples",
  "private": true,
  "type": "module",
  "version": "0.21.10",
  "scripts": {
    "bbs-dock-example": "babel-node ./src/bbs-dock.js",
    "claim-deduction-example": "babel-node ./src/claim-deduction.js",
    "open-badges-example": "babel-node ./src/open-badges.js",
    "schema-validation-example": "babel-node ./src/schema-validation.js",
    "standard-schemas-example": "babel-node ./src/standard-schemas.js",
    "dock-did-example": "babel-node ./src/dock-did.js",
    "did-resolver-example": "babel-node ./src/resolver.js",
    "schema-example": "babel-node ./src/schema.js",
    "blob-example": "babel-node ./src/blob.js",
    "examples": "yarn bbs-dock-example && yarn claim-deduction-example && yarn open-badges-example && yarn schema-validation-example && yarn standard-schemas-example && yarn dock-did-example && yarn did-resolver-example && yarn schema-example && yarn blob-example",
    "examples-with-node": "CHEQD_MNEMONIC=$CHEQD_MNEMONIC CHEQD_IMAGE_TAG=$CHEQD_IMAGE_TAG CHEQD_NETWORK=$CHEQD_NETWORK ../scripts/with_cheqd_docker_test_node yarn examples",
    "lint": "eslint \"src/**/*.js\""
  },
  "dependencies": {
<<<<<<< HEAD
    "@docknetwork/credential-sdk": "0.54.10",
    "@docknetwork/cheqd-blockchain-api": "4.0.5",
    "@docknetwork/cheqd-blockchain-modules": "4.0.7"
=======
    "@docknetwork/credential-sdk": "0.54.9",
    "@docknetwork/cheqd-blockchain-api": "4.0.6",
    "@docknetwork/cheqd-blockchain-modules": "4.0.6"
>>>>>>> caf27a7c
  },
  "devDependencies": {
    "babel-eslint": "^10.1.0",
    "eslint": "^8.0.0",
    "eslint-config-airbnb-base": "^14.1.0",
    "eslint-plugin-import": "^2.20.2",
    "eslint-plugin-jest": "^26.0.0",
    "eslint-plugin-sonarjs": "0.5.0",
    "eslint-plugin-unused-imports": "^3.0.0"
  }
}<|MERGE_RESOLUTION|>--- conflicted
+++ resolved
@@ -2,7 +2,7 @@
   "name": "@docknetwork/sdk-examples",
   "private": true,
   "type": "module",
-  "version": "0.21.10",
+  "version": "0.21.11",
   "scripts": {
     "bbs-dock-example": "babel-node ./src/bbs-dock.js",
     "claim-deduction-example": "babel-node ./src/claim-deduction.js",
@@ -18,15 +18,9 @@
     "lint": "eslint \"src/**/*.js\""
   },
   "dependencies": {
-<<<<<<< HEAD
-    "@docknetwork/credential-sdk": "0.54.10",
-    "@docknetwork/cheqd-blockchain-api": "4.0.5",
-    "@docknetwork/cheqd-blockchain-modules": "4.0.7"
-=======
-    "@docknetwork/credential-sdk": "0.54.9",
-    "@docknetwork/cheqd-blockchain-api": "4.0.6",
-    "@docknetwork/cheqd-blockchain-modules": "4.0.6"
->>>>>>> caf27a7c
+    "@docknetwork/credential-sdk": "0.54.11",
+    "@docknetwork/cheqd-blockchain-api": "4.0.7",
+    "@docknetwork/cheqd-blockchain-modules": "4.0.8"
   },
   "devDependencies": {
     "babel-eslint": "^10.1.0",
