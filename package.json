{
  "name": "@docknetwork/sdk",
<<<<<<< HEAD
  "version": "8.0.0",
=======
  "version": "7.8.2",
>>>>>>> 647abf11
  "main": "index.js",
  "license": "MIT",
  "repository": {
    "type": "git",
    "url": "https://github.com/docknetwork/sdk"
  },
  "engines": {
    "node": ">=18.0.0"
  },
  "devDependencies": {
<<<<<<< HEAD
    "@babel/cli": "^7.23.9",
    "@babel/core": "^7.23.9",
    "@babel/node": "^7.23.9",
    "@babel/plugin-transform-modules-commonjs": "^7.23.3",
    "@babel/preset-env": "^7.23.9",
=======
    "@babel/cli": "^7.24.1",
    "@babel/core": "^7.24.3",
    "@babel/node": "^7.23.9",
    "@babel/plugin-transform-modules-commonjs": "^7.24.1",
    "@babel/preset-env": "^7.24.3",
>>>>>>> 647abf11
    "@comunica/actor-init-sparql-rdfjs": "^1.22.3",
    "@comunica/types": "^1.0.0",
    "@docknetwork/crypto-wasm": "^0.22.0",
    "@helia/strings": "^3.0.1",
    "@rollup/plugin-alias": "^4.0.2",
    "@rollup/plugin-commonjs": "^24.0.0",
    "@rollup/plugin-json": "^4.1.0",
    "@rollup/plugin-node-resolve": "^15.0.1",
    "@rollup/plugin-wasm": "^5.1.0",
    "@types/jest": "^29.5.12",
    "aws-sdk": "^2.1057.0",
    "babel-eslint": "^10.1.0",
    "babel-jest": "^29.7.0",
    "eslint": "^6.8.0",
    "eslint-config-airbnb-base": "^14.1.0",
    "eslint-plugin-import": "^2.20.2",
    "eslint-plugin-jest": "^24.5.0",
    "eslint-plugin-sonarjs": "0.5.0",
    "eslint-plugin-unused-imports": "^3.0.0",
    "eth-revert-reason": "^1.0.3",
    "ethers": "^5.4",
    "ethr-did-resolver": "^2.2.0",
    "glob": "^7.1.6",
    "helia": "^4.0.1",
    "jest": "^29.7.0",
    "jest-environment-node": "^29.7.0",
    "jsdoc": "^3.6.3",
    "jsdoc-typeof-plugin": "^1.0.0",
    "node-datachannel": "^0.5.4",
    "parity-scale-codec": "^0.5.3",
    "r1csfile": "0.0.41",
    "ramda": "^0.27.2",
    "rollup": "2.78.0",
    "rollup-plugin-copy": "^3.4.0",
    "rollup-plugin-multi-input": "^1.3.2",
    "rollup-plugin-node-polyfills": "^0.2.1",
    "rollup-plugin-terser": "^7.0.2",
    "rxjs": "^7.4.0",
    "typescript": "5.0.4",
    "web3": "^1.7.5"
  },
  "scripts": {
    "exc": "npx babel-node",
    "bbs-dock-example": "npx babel-node example/bbs-dock.js",
    "dock-did-example": "npx babel-node example/dock-did.js",
    "staking_payouts": "npx babel-node scripts/staking_payouts.js",
    "did-resolver-example": "npx babel-node example/resolver.js",
    "revocation-example": "npx babel-node example/revocation.js",
    "vcdm-example": "npx babel-node example/vcdm.js",
    "standard-schemas-example": "npx babel-node example/standard_schemas.js",
    "schema-example": "npx babel-node example/schema.js",
    "schema-validation-example": "npx babel-node example/schema-validation.js",
    "blob-example": "npx babel-node example/blob.js",
    "claim-deduction-example": "npx babel-node example/claim-deduction.js",
    "anchor-example": "npx babel-node example/anchor.js",
    "test-examples": "yarn dock-did-example && yarn did-resolver-example && yarn revocation-example && yarn vcdm-example && yarn standard-schemas-example && yarn schema-example && yarn schema-validation-example && yarn blob-example && yarn claim-deduction-example && yarn anchor-example && yarn bbs-dock-example",
    "get-did": "npx babel-node scripts/get_did_doc.js",
    "upgrade_with_sudo": "npx babel-node scripts/runtime_upgrade_with_sudo.js",
    "onboard_with_sudo": "npx babel-node scripts/onboard_validator_with_sudo.js",
    "lint": "eslint \"src/**/*.js\"",
    "lint-examples": "eslint \"{src,example}/**/*.js\"",
    "lint-tests": "eslint \"{tests/unit,tests/integration}/**/*.js\"",
    "build": "rollup -c",
    "build-scripts": "rollup -c rollup.scripts.config.mjs",
    "watch": "rollup -c -w",
    "test": "yarn jest --verbose ./tests/unit",
    "test-integration": "NODE_OPTIONS=--experimental-vm-modules NODE_ENV=production jest --verbose --runInBand --forceExit ./tests/integration",
    "test-eth": "NODE_ENV=production jest --verbose --runInBand tests/integration/eth",
    "docs": "mkdir out && touch out/.nojekyll && jsdoc src -r -c .jsdoc -d out/reference",
    "dev-node": "./scripts/run_node_in_docker --dev --rpc-external --ws-external --rpc-cors=all",
    "test-with-node": "./scripts/with_docker_test_node yarn test-integration",
    "test-eth-with-node": "./scripts/with_docker_test_node yarn test-eth",
    "examples-with-node": "./scripts/with_docker_test_node yarn test-examples",
    "test-with-all-nodes": "./scripts/with_all_docker_test_nodes yarn test-integration",
    "test-eth-with-all-nodes": "./scripts/with_all_docker_test_nodes yarn test-eth",
    "examples-with-all-nodes": "./scripts/with_all_docker_test_nodes yarn test-examples",
    "mdbook": "mdbook build tutorials --dest-dir ../out/tutorials",
    "type-check": "tsc --allowJs --checkJs --noEmit --moduleResolution node --resolveJsonModule --target ES6 --skipLibCheck true --allowSyntheticDefaultImports true"
  },
  "resolutions": {
    "@polkadot/api": "10.12.2"
  },
  "dependencies": {
<<<<<<< HEAD
    "@digitalcredentials/vc-status-list": "^8.0.0",
    "@docknetwork/crypto-wasm-ts": "0.56.0",
=======
    "@digitalbazaar/vc-status-list": "^4.0.0",
    "@docknetwork/crypto-wasm-ts": "0.58.0",
>>>>>>> 647abf11
    "@docknetwork/node-types": "^0.17.0",
    "@juanelas/base64": "^1.0.5",
    "@polkadot/api": "10.12.2",
    "@transmute/json-web-signature": "^0.7.0-unstable.80",
    "base64url": "3.0.1",
    "blake2b": "2.1.4",
    "bs58": "5.0.0",
    "cross-fetch": "3.1.6",
    "deep-equal": "2.0.5",
    "dotenv": "16.0.1",
    "elliptic": "6.5.4",
    "flat": "^5.0.2",
    "js-sha256": "0.9.0",
    "json-canonicalize": "1.0.4",
    "json-stringify-deterministic": "^1.0.11",
    "jsonld": "^5.0.0",
    "jsonld-signatures": "^9.3.1",
    "jsonschema": "1.4.1",
    "key-did-resolver": "^1.4.0",
    "mrklt": "^0.2.0",
    "multiformats": "^9.5.4",
    "n3": "1.16.2",
    "pako": "^2.1.0",
    "rify": "^0.7.1"
  }
}<|MERGE_RESOLUTION|>--- conflicted
+++ resolved
@@ -1,10 +1,6 @@
 {
   "name": "@docknetwork/sdk",
-<<<<<<< HEAD
   "version": "8.0.0",
-=======
-  "version": "7.8.2",
->>>>>>> 647abf11
   "main": "index.js",
   "license": "MIT",
   "repository": {
@@ -15,19 +11,11 @@
     "node": ">=18.0.0"
   },
   "devDependencies": {
-<<<<<<< HEAD
-    "@babel/cli": "^7.23.9",
-    "@babel/core": "^7.23.9",
-    "@babel/node": "^7.23.9",
-    "@babel/plugin-transform-modules-commonjs": "^7.23.3",
-    "@babel/preset-env": "^7.23.9",
-=======
     "@babel/cli": "^7.24.1",
     "@babel/core": "^7.24.3",
     "@babel/node": "^7.23.9",
     "@babel/plugin-transform-modules-commonjs": "^7.24.1",
     "@babel/preset-env": "^7.24.3",
->>>>>>> 647abf11
     "@comunica/actor-init-sparql-rdfjs": "^1.22.3",
     "@comunica/types": "^1.0.0",
     "@docknetwork/crypto-wasm": "^0.22.0",
@@ -111,13 +99,8 @@
     "@polkadot/api": "10.12.2"
   },
   "dependencies": {
-<<<<<<< HEAD
     "@digitalcredentials/vc-status-list": "^8.0.0",
-    "@docknetwork/crypto-wasm-ts": "0.56.0",
-=======
-    "@digitalbazaar/vc-status-list": "^4.0.0",
     "@docknetwork/crypto-wasm-ts": "0.58.0",
->>>>>>> 647abf11
     "@docknetwork/node-types": "^0.17.0",
     "@juanelas/base64": "^1.0.5",
     "@polkadot/api": "10.12.2",
