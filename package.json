{
  "name": "client-sdk",
  "version": "0.0.1",
  "main": "dist/client-sdk.cjs.js",
  "module": "dist/client-sdk.esm.js",
  "browser": "dist/client-sdk.umd.js",
  "license": "MIT",
  "repository": {
    "type": "git",
    "url": "https://github.com/docknetwork/client-sdk"
  },
  "devDependencies": {
    "@babel/cli": "^7.8.4",
    "@babel/core": "^7.8.7",
    "@babel/node": "^7.8.7",
    "@babel/preset-env": "^7.8.7",
    "babel-core": "7.0.0-bridge.0",
    "babel-jest": "24.5.0",
    "concurrently": "^4.1.0",
    "dotenv": "^8.2.0",
    "eslint": "^6.8.0",
    "eslint-plugin-jest": "^23.8.2",
    "jest": "24.5.0",
    "jsdoc": "^3.6.3",
    "rollup": "1.7.0",
    "rollup-plugin-babel": "4.3.2",
    "rollup-plugin-commonjs": "9.2.1",
    "rollup-plugin-json": "^4.0.0",
    "rollup-plugin-node-resolve": "4.0.1",
    "ethr-did-resolver": "^2.2.0"
  },
  "scripts": {
    "lint": "eslint src && eslint tests && eslint example",
    "prepare": "yarn build",
    "build": "rollup -c",
    "watch": "rollup -c -w",
    "test": "jest --verbose ./tests/unit",
    "test-integration": "NODE_ENV=production jest --forceExit --verbose --runInBand ./tests/integration",
    "docs": "jsdoc src -r -c .jsdoc -d docs",
    "dock-did-example": "npx babel-node example/dock-did.js",
    "did-resolver-example": "npx babel-node example/resolver.js",
    "revocation-example": "npx babel-node example/revocation.js",
<<<<<<< HEAD
    "dev-node": "./scripts/run_node_in_docker --dev --rpc-external --ws-external --rpc-cors=all",
    "test-with-node": "./scripts/with_docker_test_node yarn test-integration"
=======
    "vcdm-example": "npx babel-node example/vcdm.js",
    "dev-node": "./submodules/dock-substrate/scripts/run_node_in_docker --dev --rpc-external --ws-external --rpc-cors=all",
    "test-with-node": "./submodules/dock-substrate/scripts/with_docker_test_node yarn test-integration"
>>>>>>> 76d7281d
  },
  "jest": {
    "testEnvironment": "node"
  },
  "files": [
    "dist",
    "src"
  ],
  "dependencies": {
    "@polkadot/api": "1.9.1",
    "axios": "^0.19.2",
    "bs58": "^4.0.1",
    "did-resolver": "^1.1.0",
    "ecdsa-secp256k1-signature-2019": "^1.0.0",
    "elliptic": "^6.5.2",
    "ethr-did-resolver": "^2.2.0",
    "secp256k1-key-pair": "https://github.com/SamHellawell/secp256k1-key-pair",
    "vc-js": "https://github.com/docknetwork/vc-js#avoid-extendContextLoader"
  }
}<|MERGE_RESOLUTION|>--- conflicted
+++ resolved
@@ -40,14 +40,9 @@
     "dock-did-example": "npx babel-node example/dock-did.js",
     "did-resolver-example": "npx babel-node example/resolver.js",
     "revocation-example": "npx babel-node example/revocation.js",
-<<<<<<< HEAD
+    "vcdm-example": "npx babel-node example/vcdm.js",
     "dev-node": "./scripts/run_node_in_docker --dev --rpc-external --ws-external --rpc-cors=all",
     "test-with-node": "./scripts/with_docker_test_node yarn test-integration"
-=======
-    "vcdm-example": "npx babel-node example/vcdm.js",
-    "dev-node": "./submodules/dock-substrate/scripts/run_node_in_docker --dev --rpc-external --ws-external --rpc-cors=all",
-    "test-with-node": "./submodules/dock-substrate/scripts/with_docker_test_node yarn test-integration"
->>>>>>> 76d7281d
   },
   "jest": {
     "testEnvironment": "node"
