--- conflicted
+++ resolved
@@ -69,17 +69,14 @@
   },
   "jest": {
     "testEnvironment": "node",
-<<<<<<< HEAD
-    "testTimeout": 30000
-=======
+    "testTimeout": 30000,
     "transform": {
       "^.+\\.(ts|js)$": "babel-jest"
     },
     "transformIgnorePatterns": [
       "/node_modules/(?!@polkadot|@babel)"
     ],
-    "setupFilesAfterEnv": ["./tests/setup-test-env.js"] 
->>>>>>> 4f55f233
+    "setupFilesAfterEnv": ["./tests/setup-test-env.js"]
   },
   "resolutions": {
     "jsonld": "3.2.0",
