--- conflicted
+++ resolved
@@ -45,16 +45,12 @@
     "dist"
   ],
   "dependencies": {
-<<<<<<< HEAD
     "axios": "^0.18.1",
     "ecdsa-secp256k1-signature-2019": "^1.0.0",
-    "@polkadot/api": "^1.7.1",
-    "vc-js": "^0.5.0"
-=======
     "@polkadot/api": "^1.8.1",
+    "vc-js": "^0.5.0",
     "did-resolver": "^1.1.0",
     "elliptic": "^6.5.2",
     "ethr-did-resolver": "^2.2.0"
->>>>>>> 9d0ab072
   }
 }