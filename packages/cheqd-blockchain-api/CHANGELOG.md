--- conflicted
+++ resolved
@@ -1,19 +1,11 @@
 # @docknetwork/cheqd-blockchain-api
 
-<<<<<<< HEAD
 ## 0.9.0
 
-### Minor Changes
-
 - Allow to use `MultiApiCoreModules` with `CheqdCoreModules`
-
-### Patch Changes
-
 - Updated dependencies
   - @docknetwork/credential-sdk@0.10.0
 
-=======
->>>>>>> b611cf49
 ## 0.8.0
 
 ### Minor Changes
