--- conflicted
+++ resolved
@@ -33,13 +33,8 @@
     "node": ">=20.0.0"
   },
   "dependencies": {
-<<<<<<< HEAD
     "@cheqd/sdk": "5.0.1",
-    "@docknetwork/credential-sdk": "0.18.0"
-=======
-    "@cheqd/sdk": "cjs",
     "@docknetwork/credential-sdk": "0.21.0"
->>>>>>> 80d12e2e
   },
   "devDependencies": {
     "@babel/cli": "^7.24.1",
