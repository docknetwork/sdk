{
  "name": "@docknetwork/cheqd-blockchain-api",
  "version": "0.32.1",
  "license": "MIT",
  "main": "./dist/esm/index.js",
  "type": "module",
  "files": [
    "dist",
    "index.js"
  ],
  "exports": {
    ".": {
      "import": "./dist/esm/index.js",
      "require": "./dist/cjs/index.cjs"
    },
    "./*": {
      "import": "./dist/esm/*/index.js",
      "require": "./dist/cjs/*/index.cjs",
      "default": "./dist/esm/*/index.js"
    },
    "./src/*": {
      "import": "./dist/esm/*",
      "require": "./dist/cjs/*",
      "default": "./dist/esm/*"
    }
  },
  "repository": {
    "type": "git",
    "url": "https://github.com/docknetwork/sdk"
  },
  "engines": {
    "node": ">=20.0.0"
  },
  "dependencies": {
    "@cheqd/sdk": "cjs",
<<<<<<< HEAD
    "@docknetwork/credential-sdk": "0.47.0",
    "p-limit": "^6.1.0"
=======
    "@docknetwork/credential-sdk": "0.47.0"
>>>>>>> 91d89d3f
  },
  "devDependencies": {
    "@babel/cli": "^7.24.1",
    "@babel/core": "^7.24.3",
    "@babel/node": "^7.23.9",
    "@babel/plugin-transform-modules-commonjs": "^7.24.1",
    "@babel/preset-env": "^7.24.3",
    "@comunica/types": "^1.0.0",
    "@helia/strings": "^3.0.1",
    "@rollup/plugin-alias": "^4.0.2",
    "@rollup/plugin-commonjs": "^24.0.0",
    "@rollup/plugin-json": "^4.1.0",
    "@rollup/plugin-node-resolve": "^15.0.1",
    "@rollup/plugin-wasm": "^5.1.0",
    "@types/jest": "^29.5.12",
    "aws-sdk": "^2.1057.0",
    "babel-eslint": "^10.1.0",
    "babel-jest": "^29.7.0",
    "eslint": "^8.0.0",
    "eslint-config-airbnb-base": "^14.1.0",
    "eslint-plugin-import": "^2.20.2",
    "eslint-plugin-jest": "^26.0.0",
    "eslint-plugin-sonarjs": "0.5.0",
    "eslint-plugin-unused-imports": "^3.0.0",
    "eth-revert-reason": "^1.0.3",
    "ethers": "^5.4",
    "ethr-did-resolver": "^2.2.0",
    "glob": "^7.1.6",
    "helia": "^4.0.1",
    "jest": "^29.7.0",
    "jest-environment-node": "^29.7.0",
    "jsdoc": "^3.6.3",
    "jsdoc-typeof-plugin": "^1.0.0",
    "node-datachannel": "^0.5.4",
    "parity-scale-codec": "^0.5.3",
    "r1csfile": "0.0.41",
    "ramda": "^0.27.2",
    "rollup": "2.79.2",
    "rollup-plugin-copy": "^3.4.0",
    "rollup-plugin-multi-input": "^1.3.2",
    "rollup-plugin-node-polyfills": "^0.2.1",
    "rollup-plugin-terser": "^7.0.2",
    "rxjs": "^7.4.0",
    "typescript": "5.0.4"
  },
  "scripts": {
    "exc": "babel-node",
    "lint": "eslint \"src/**/*.js\"",
    "build": "rollup -c",
    "watch": "rollup -c -w",
    "docs": "rm -rf out && mkdir out && touch out/.nojekyll && jsdoc src -r -c ../../.jsdoc -d out/reference",
    "type-check": "tsc --allowJs --checkJs --noEmit --moduleResolution node --resolveJsonModule --target ES6 --skipLibCheck true --allowSyntheticDefaultImports true",
    "test": "NODE_ENV=production jest --verbose --forceExit ./tests/*",
    "test-with-node": "CHEQD_MNEMONIC=$CHEQD_MNEMONIC CHEQD_IMAGE_TAG=$CHEQD_IMAGE_TAG CHEQD_NETWORK=$CHEQD_NETWORK ../../scripts/with_cheqd_docker_test_node yarn test",
    "prepublishOnly": "yarn build"
  }
}<|MERGE_RESOLUTION|>--- conflicted
+++ resolved
@@ -1,6 +1,6 @@
 {
   "name": "@docknetwork/cheqd-blockchain-api",
-  "version": "0.32.1",
+  "version": "0.33.0",
   "license": "MIT",
   "main": "./dist/esm/index.js",
   "type": "module",
@@ -33,12 +33,8 @@
   },
   "dependencies": {
     "@cheqd/sdk": "cjs",
-<<<<<<< HEAD
-    "@docknetwork/credential-sdk": "0.47.0",
+    "@docknetwork/credential-sdk": "0.48.0",
     "p-limit": "^6.1.0"
-=======
-    "@docknetwork/credential-sdk": "0.47.0"
->>>>>>> 91d89d3f
   },
   "devDependencies": {
     "@babel/cli": "^7.24.1",
