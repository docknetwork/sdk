# @docknetwork/cheqd-blockchain-modules

<<<<<<< HEAD
## 0.11.0

### Minor Changes

- `StatusListCredential` module for `cheqd`, misc tweaks

### Patch Changes

- Updated dependencies
  - @docknetwork/credential-sdk@0.14.0

=======
>>>>>>> 22839179
## 0.10.1

### Patch Changes

<<<<<<< HEAD
=======
- Audit fixes and RDF lib upgrade
>>>>>>> 22839179
- Updated dependencies
  - @docknetwork/credential-sdk@0.13.0

## 0.10.0

### Minor Changes

- Allow to pass `wallet` to `CheqdAPI`, misc tweaks

### Patch Changes

- Updated dependencies
  - @docknetwork/credential-sdk@0.12.0

## 0.9.0

### Minor Changes

- Tweaks for `lastPublicKeyId` and `nextPublicKeyId`

### Patch Changes

- Updated dependencies
  - @docknetwork/credential-sdk@0.11.0

## 0.8.0

### Minor Changes

- Allow to use `MultiApiCoreModules` with `CheqdCoreModules`

### Patch Changes

- Updated dependencies
  - @docknetwork/credential-sdk@0.10.0

## 0.7.1

### Patch Changes

- Fix `cheqd` import

## 0.7.0

### Minor Changes

- Allow to instantiate `CheqdCoreModules`

## 0.6.0

### Minor Changes

- Implement `OffchainSignatures` module for `cheqd`

### Patch Changes

- Updated dependencies
  - @docknetwork/credential-sdk@0.9.0

## 0.5.3

### Patch Changes

- Updated dependencies
  - @docknetwork/credential-sdk@0.8.0

## 0.5.2

### Patch Changes

- Updated dependencies
  - @docknetwork/credential-sdk@0.7.0

## 0.5.1

### Patch Changes

- Updated dependencies
  - @docknetwork/credential-sdk@0.6.0

## 0.5.0

### Minor Changes

- Fix exports

### Patch Changes

- Updated dependencies
  - @docknetwork/credential-sdk@0.5.0

## 0.4.0

### Minor Changes

- Implement `MultiApi` modules allowing to use different APIs in the same moment

### Patch Changes

- Updated dependencies
  - @docknetwork/credential-sdk@0.4.0

## 0.3.0

### Minor Changes

- - Updated `DIDDocument`: modified the rules for storing keys in the verificationMethod and added the required validations.
  - Developed generic tests for modules to ensure they cover the same use cases, regardless of the specific implementation.
  - Implemented the `CheqdBlobModule`.
  - Misc tweaks.

### Patch Changes

- Updated dependencies
  - @docknetwork/credential-sdk@0.3.0

## 0.2.0

### Minor Changes

- Change `DIDDocument` modification behaviour to throw error on attempt to add key/service/controller with duplicate id.

### Patch Changes

- Updated dependencies
  - @docknetwork/credential-sdk@0.2.0

## 0.1.1

### Minor Changes

- Improved READMEs

### Patch Changes

- Updated dependencies
  - @docknetwork/credential-sdk@0.1.1<|MERGE_RESOLUTION|>--- conflicted
+++ resolved
@@ -1,6 +1,5 @@
 # @docknetwork/cheqd-blockchain-modules
 
-<<<<<<< HEAD
 ## 0.11.0
 
 ### Minor Changes
@@ -12,16 +11,12 @@
 - Updated dependencies
   - @docknetwork/credential-sdk@0.14.0
 
-=======
->>>>>>> 22839179
 ## 0.10.1
 
 ### Patch Changes
 
-<<<<<<< HEAD
-=======
 - Audit fixes and RDF lib upgrade
->>>>>>> 22839179
+
 - Updated dependencies
   - @docknetwork/credential-sdk@0.13.0
 
