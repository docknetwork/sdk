# @docknetwork/cheqd-blockchain-modules

<<<<<<< HEAD
## 0.29.0

### Minor Changes

- Add tests for all types of identifiers that can be received by the modules, use replacement resolver for DID documents
=======
## 0.28.3
>>>>>>> 5a156eae

### Patch Changes

- Updated dependencies
<<<<<<< HEAD
  - @docknetwork/credential-sdk@0.39.0
=======
  - @docknetwork/credential-sdk@0.40.0
>>>>>>> 5a156eae

## 0.28.2

### Patch Changes

- Updated dependencies
  - @docknetwork/credential-sdk@0.39.0

## 0.28.1

### Patch Changes

- Updated dependencies
  - @docknetwork/credential-sdk@0.38.0

## 0.28.0

### Minor Changes

- Improvements and simplifications

### Patch Changes

- Updated dependencies
  - @docknetwork/credential-sdk@0.37.0

## 0.27.1

### Patch Changes

- Updated dependencies
  - @docknetwork/credential-sdk@0.36.0

## 0.27.0

### Minor Changes

- Introduce `accumulatorVersions`, add unified `addAccumulator` and `updateAccumulator` methods'

### Patch Changes

- Updated dependencies
  - @docknetwork/credential-sdk@0.35.0

## 0.26.0

### Minor Changes

- Expose `accumulatorHistory`

### Patch Changes

- Updated dependencies
  - @docknetwork/credential-sdk@0.34.0

## 0.25.0

### Minor Changes

- Tweak for accumulator witness updates

## 0.24.0

### Minor Changes

- Update id mapping to reflect latest `testnet` state, misc tweaks

### Patch Changes

- Updated dependencies
  - @docknetwork/credential-sdk@0.33.0

## 0.23.0

### Minor Changes

- Move `getVerificationMethod` logic to the `CustomLinkedDataSignature`

### Patch Changes

- Updated dependencies
  - @docknetwork/credential-sdk@0.32.0

## 0.22.0

### Minor Changes

- Refine the search algorithm for locating verification method references.

### Patch Changes

- Updated dependencies
  - @docknetwork/credential-sdk@0.31.0

## 0.21.0

### Minor Changes

- Enable auto-conversion on verification method comparison

### Patch Changes

- Updated dependencies
  - @docknetwork/credential-sdk@0.30.0

## 0.20.0

### Minor Changes

- Deduplicate prefixes/methods for the `Resolver`s

### Patch Changes

- Updated dependencies
  - @docknetwork/credential-sdk@0.29.0

## 0.19.0

### Minor Changes

- Allow to create keypairs from private keys, conversion tweaks

### Patch Changes

- Updated dependencies
  - @docknetwork/credential-sdk@0.28.0

## 0.18.0

### Minor Changes

- Legacy documents support for `testnet`

### Patch Changes

- Updated dependencies
  - @docknetwork/credential-sdk@0.27.0

## 0.17.0

### Minor Changes

- Fix `JSON` import + misc tweaks

### Patch Changes

- Updated dependencies
  - @docknetwork/credential-sdk@0.26.0

## 0.16.0

### Minor Changes

- Support legacy DidDocuments on `cheqd` mainnet

### Patch Changes

- Updated dependencies
  - @docknetwork/credential-sdk@0.25.0

## 0.15.0

### Minor Changes

- Align with the latest `cheqd` node version (`3.1.3`)

## 0.14.1

### Patch Changes

- Updated dependencies
  - @docknetwork/credential-sdk@0.23.0

## 0.14.0

### Minor Changes

- Implementation of the `cheqd` migration and the associated identifier mappers.

### Patch Changes

- Updated dependencies
  - @docknetwork/credential-sdk@0.22.0

## 0.13.3

### Patch Changes

- Updated dependencies
  - @docknetwork/credential-sdk@0.21.0

## 0.13.2

### Patch Changes

- Updated dependencies
  - @docknetwork/credential-sdk@0.20.0

## 0.13.1

### Patch Changes

- Updated dependencies
  - @docknetwork/credential-sdk@0.19.0

## 0.13.0

### Minor Changes

- `Accumulator` module for `cheqd`

### Patch Changes

- Updated dependencies
  - @docknetwork/credential-sdk@0.18.0

## 0.12.0

### Minor Changes

- Fix `toJSON`/`fromJSON` for `cheqd` payloads

### Patch Changes

- Updated dependencies
  - @docknetwork/credential-sdk@0.17.0

## 0.11.2

### Patch Changes

- Updated dependencies
  - @docknetwork/credential-sdk@0.16.0

## 0.11.1

### Patch Changes

- Updated dependencies
  - @docknetwork/credential-sdk@0.15.0

## 0.11.0

### Minor Changes

- `StatusListCredential` module for `cheqd`, misc tweaks

### Patch Changes

- Updated dependencies
  - @docknetwork/credential-sdk@0.14.0

## 0.10.1

### Patch Changes

- Audit fixes and RDF lib upgrade

- Updated dependencies
  - @docknetwork/credential-sdk@0.13.0

## 0.10.0

### Minor Changes

- Allow to pass `wallet` to `CheqdAPI`, misc tweaks

### Patch Changes

- Updated dependencies
  - @docknetwork/credential-sdk@0.12.0

## 0.9.0

### Minor Changes

- Tweaks for `lastPublicKeyId` and `nextPublicKeyId`

### Patch Changes

- Updated dependencies
  - @docknetwork/credential-sdk@0.11.0

## 0.8.0

### Minor Changes

- Allow to use `MultiApiCoreModules` with `CheqdCoreModules`

### Patch Changes

- Updated dependencies
  - @docknetwork/credential-sdk@0.10.0

## 0.7.1

### Patch Changes

- Fix `cheqd` import

## 0.7.0

### Minor Changes

- Allow to instantiate `CheqdCoreModules`

## 0.6.0

### Minor Changes

- Implement `OffchainSignatures` module for `cheqd`

### Patch Changes

- Updated dependencies
  - @docknetwork/credential-sdk@0.9.0

## 0.5.3

### Patch Changes

- Updated dependencies
  - @docknetwork/credential-sdk@0.8.0

## 0.5.2

### Patch Changes

- Updated dependencies
  - @docknetwork/credential-sdk@0.7.0

## 0.5.1

### Patch Changes

- Updated dependencies
  - @docknetwork/credential-sdk@0.6.0

## 0.5.0

### Minor Changes

- Fix exports

### Patch Changes

- Updated dependencies
  - @docknetwork/credential-sdk@0.5.0

## 0.4.0

### Minor Changes

- Implement `MultiApi` modules allowing to use different APIs in the same moment

### Patch Changes

- Updated dependencies
  - @docknetwork/credential-sdk@0.4.0

## 0.3.0

### Minor Changes

- - Updated `DIDDocument`: modified the rules for storing keys in the verificationMethod and added the required validations.
  - Developed generic tests for modules to ensure they cover the same use cases, regardless of the specific implementation.
  - Implemented the `CheqdBlobModule`.
  - Misc tweaks.

### Patch Changes

- Updated dependencies
  - @docknetwork/credential-sdk@0.3.0

## 0.2.0

### Minor Changes

- Change `DIDDocument` modification behaviour to throw error on attempt to add key/service/controller with duplicate id.

### Patch Changes

- Updated dependencies
  - @docknetwork/credential-sdk@0.2.0

## 0.1.1

### Minor Changes

- Improved READMEs

### Patch Changes

- Updated dependencies
  - @docknetwork/credential-sdk@0.1.1<|MERGE_RESOLUTION|>--- conflicted
+++ resolved
@@ -1,23 +1,18 @@
 # @docknetwork/cheqd-blockchain-modules
 
-<<<<<<< HEAD
 ## 0.29.0
 
 ### Minor Changes
 
 - Add tests for all types of identifiers that can be received by the modules, use replacement resolver for DID documents
-=======
+
 ## 0.28.3
->>>>>>> 5a156eae
-
-### Patch Changes
-
-- Updated dependencies
-<<<<<<< HEAD
+
+### Patch Changes
+
+- Updated dependencies
   - @docknetwork/credential-sdk@0.39.0
-=======
   - @docknetwork/credential-sdk@0.40.0
->>>>>>> 5a156eae
 
 ## 0.28.2
 
