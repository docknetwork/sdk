--- conflicted
+++ resolved
@@ -1,14 +1,12 @@
 # @docknetwork/cheqd-blockchain-modules
 
-<<<<<<< HEAD
 ## 0.15.0
 
 ### Minor Changes
 
 - Align with the latest `cheqd` node version (`3.1.3`)
-=======
+
 ## 0.14.1
->>>>>>> 8250f38b
 
 ### Patch Changes
 
