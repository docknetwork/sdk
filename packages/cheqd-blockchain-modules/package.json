--- conflicted
+++ resolved
@@ -1,10 +1,6 @@
 {
   "name": "@docknetwork/cheqd-blockchain-modules",
-<<<<<<< HEAD
   "version": "0.29.0",
-=======
-  "version": "0.28.3",
->>>>>>> 5a156eae
   "type": "module",
   "license": "MIT",
   "main": "./dist/esm/index.js",
@@ -36,7 +32,7 @@
     "node": ">=18.0.0"
   },
   "dependencies": {
-    "@docknetwork/credential-sdk": "0.40.0"
+    "@docknetwork/credential-sdk": "0.41.0"
   },
   "devDependencies": {
     "@babel/cli": "^7.24.1",
