--- conflicted
+++ resolved
@@ -1,23 +1,17 @@
 # @docknetwork/credential-sdk
 
-<<<<<<< HEAD
 ## 0.14.0
 
 ### Minor Changes
 
 - `StatusListCredential` module for `cheqd`, misc tweaks
 
-=======
->>>>>>> 22839179
 ## 0.13.0
 
 ### Minor Changes
 
-<<<<<<< HEAD
 - Small refactoring of the `did/document`
-=======
 - Audit fixes and RDF lib upgrade
->>>>>>> 22839179
 
 ## 0.12.0
 
