import { AbstractAccumulatorModule } from '../abstract';
import { AccumulatorId, NamespaceDid } from '../../types';
import { injectModuleRouter } from './common';

export default class MultiApiAccumulatorModule extends injectModuleRouter(
  AbstractAccumulatorModule,
) {
  async addPublicKey(id, publicKey, targetDid, didKeypair, params) {
    const did = NamespaceDid.from(targetDid);

    return await this.moduleById(did).addPublicKey(
      id,
      publicKey,
      did,
      didKeypair,
      params,
    );
  }

  /**
<<<<<<< HEAD
   * Creates and stores a new accumulator on the blockchain
   *
   * An accumulator is a cryptographic data structure used to maintain an aggregate value that can be updated incrementally.
   * This method creates a new accumulator instance with the given ID and initial state.
   *
   * @param {string} id - Unique identifier for the accumulator
   * @param {Accumulator} accumulator - Initial accumulator value to store
   * @param {DidKeypair} didKeypair - Keypair used to sign the transaction
   * @returns {Promise<*>} Promise resolving to the transaction result
   */
  async addAccumulator(id, accumulator, didKeypair, params) {
    const accId = AccumulatorId.from(id);

    return await this.moduleById(accId).addAccumulator(
      id,
      accumulator,
      didKeypair,
      params,
    );
=======
   * Add an accumulator accumulator
   * @param id - Unique accumulator id
   * @param accumulator - Accumulator value.
   * @param signingKeyRef - Signer's keypair reference
   * @param {object} params
   * @returns {Promise<*>}
   */
  async addAccumulator(_id, _accumulator, _didKeypair, _params) {
    throw new Error('Unimplemented');
>>>>>>> 5986e76e
  }

  /**
   * Add a positive (add-only) accumulator
   * @param id - Unique accumulator id
   * @param accumulated - Current accumulated value.
   * @param publicKeyRef - Reference to accumulator public key. If the reference contains the key id 0, it means the accumulator does not
   * have any public key on the chain. This is useful for KVAC.
   * @param signingKeyRef - Signer's keypair reference
   * @returns {Promise<*>}
   */
  async addPositiveAccumulator(
    id,
    accumulated,
    publicKeyRef,
    didKeypair,
    params,
  ) {
    const accId = AccumulatorId.from(id);

    return await this.moduleById(accId).addPositiveAccumulator(
      accId,
      accumulated,
      publicKeyRef,
      didKeypair,
      params,
    );
  }

  /**
   * Add universal (supports add/remove) accumulator
   * @param id - Unique accumulator id
   * @param accumulated - Current accumulated value.
   * @param publicKeyRef - Reference to accumulator public key. If the reference contains the key id 0, it means the accumulator does not
   * have any public key on the chain. This is useful for KVAC.
   * @param maxSize - Maximum size of the accumulator
   * @param signingKeyRef - Signer's keypair reference
   * @returns {Promise<*>}
   */
  async addUniversalAccumulator(
    id,
    accumulated,
    publicKeyRef,
    maxSize,
    didKeypair,
    params,
  ) {
    const accId = AccumulatorId.from(id);

    return await this.moduleById(accId).addUniversalAccumulator(
      accId,
      accumulated,
      publicKeyRef,
      maxSize,
      didKeypair,
      params,
    );
  }

  /**
   * Add KB universal (supports add/remove) accumulator
   * @param id - Unique accumulator id
   * @param accumulated - Current accumulated value.
   * @param publicKeyRef - Reference to accumulator public key. If the reference contains the key id 0, it means the accumulator does not
   * have any public key on the chain. This is useful for KVAC.
   * @param signingKeyRef - Signer's keypair reference
   * @returns {Promise<*>}
   */
  async addKBUniversalAccumulator(
    id,
    accumulated,
    publicKeyRef,
    didKeypair,
    params,
  ) {
    const accId = AccumulatorId.from(id);

    return await this.moduleById(accId).addKBUniversalAccumulator(
      accId,
      accumulated,
      publicKeyRef,
      didKeypair,
      params,
    );
  }

  /**
   * Update existing a positive (add-only) accumulator
   * @param id - Unique accumulator id
   * @param accumulated - Current accumulated value.
   * @param publicKeyRef - Reference to accumulator public key. If the reference contains the key id 0, it means the accumulator does not
   * have any public key on the chain. This is useful for KVAC.
   * @param signingKeyRef - Signer's keypair reference
   * @returns {Promise<*>}
   */
  async updatePositiveAccumulator(
    id,
    accumulated,
    { additions, removals, witnessUpdateInfo },
    publicKeyRef,
    didKeypair,
    params,
  ) {
    const accId = AccumulatorId.from(id);

    return await this.moduleById(accId).updatePositiveAccumulator(
      accId,
      accumulated,
      { additions, removals, witnessUpdateInfo },
      publicKeyRef,
      didKeypair,
      params,
    );
  }

  /**
   * Update existing universal (supports add/remove) accumulator
   * @param id - Unique accumulator id
   * @param accumulated - Current accumulated value.
   * @param publicKeyRef - Reference to accumulator public key. If the reference contains the key id 0, it means the accumulator does not
   * have any public key on the chain. This is useful for KVAC.
   * @param maxSize - Maximum size of the accumulator
   * @param signingKeyRef - Signer's keypair reference
   * @returns {Promise<*>}
   */
  async updateUniversalAccumulator(
    id,
    accumulated,
    { additions, removals, witnessUpdateInfo },
    publicKeyRef,
    maxSize,
    didKeypair,
    params,
  ) {
    const accId = AccumulatorId.from(id);

    return await this.moduleById(accId).updateUniversalAccumulator(
      accId,
      accumulated,
      { additions, removals, witnessUpdateInfo },
      publicKeyRef,
      maxSize,
      didKeypair,
      params,
    );
  }

  /**
   * Update existing KB universal (supports add/remove) accumulator
   * @param id - Unique accumulator id
   * @param accumulated - Current accumulated value.
   * @param publicKeyRef - Reference to accumulator public key. If the reference contains the key id 0, it means the accumulator does not
   * have any public key on the chain. This is useful for KVAC.
   * @param signingKeyRef - Signer's keypair reference
   * @returns {Promise<*>}
   */
  async updateKBUniversalAccumulator(
    id,
    accumulated,
    { additions, removals, witnessUpdateInfo },
    publicKeyRef,
    didKeypair,
    params,
  ) {
    const accId = AccumulatorId.from(id);

    return await this.moduleById(accId).updateKBUniversalAccumulator(
      accId,
      accumulated,
      { additions, removals, witnessUpdateInfo },
      publicKeyRef,
      didKeypair,
      params,
    );
  }

  /**
   * Remove the accumulator from chain. This frees up the id for reuse.
   * @param id - id to remove
   * @param signingKeyRef - Signer's keypair reference
   * @returns {Promise<*>}
   */
  async removeAccumulator(id, didKeypair, params) {
    const accId = AccumulatorId.from(id);

    return await this.moduleById(accId).removeAccumulator(
      id,
      didKeypair,
      params,
    );
  }

  /**
   * Get the accumulator as an object. The field `type` in object specifies whether it is "positive" or "universal".
   * Fields `created` and `lastModified` are block nos where the accumulator was created and last updated respectively.
   * Field `nonce` is the last accepted nonce by the chain, the next write to the accumulator should increment the nonce by 1.
   * Field `accumulated` contains the current accumulated value.
   * @param id
   * @param includeKey - Fetch public key for the given accumulator.
   * @param includeKeyParams - Fetch public key params.
   * @returns {Promise<Accumulator|null>}
   */
  async getAccumulator(id, includeKey = false, includeKeyParams = false) {
    const accId = AccumulatorId.from(id);

    return await this.moduleById(accId).getAccumulator(
      accId,
      includeKey,
      includeKeyParams,
    );
  }

  /**
   * Update given witness by downloading necessary accumulators (blocks) and applying the updates if found.
   * **Both `from` and `to` are inclusive.**
   *
   * @param accumulatorId
   * @param member
   * @param witness - this will be updated to the latest witness
   * @param from - identifier to start from (block number or collection item id)
   * @param to - identifier to end in (block number or collection item id)
   * @returns {Promise<void>}
   */
  async updateWitness(accumulatorId, member, witness, from, to) {
    const accId = AccumulatorId.from(accumulatorId);

    return await this.moduleById(accId).updateWitness(
      accId,
      member,
      witness,
      from,
      to,
    );
  }

  async getPublicKey(did, id, includeParams) {
    const parsedDid = NamespaceDid.from(did);

    return await this.moduleById(parsedDid).getPublicKey(
      parsedDid,
      id,
      includeParams,
    );
  }

  /**
   * Retrieves all accumulator public keys by a DID.
   * @param {*} did
   * @returns {Promise<Map<*, AccumulatorPublicKey>>}
   */
  async getAllPublicKeysByDid(did, includeParams) {
    const id = NamespaceDid.from(did);

    return await this.moduleById(id).getAllPublicKeysByDid(did, includeParams);
  }

  async addPublicKeyTx(...args) {
    const did = NamespaceDid.from(args[2]);

    return await this.moduleById(did).addPublicKeyTx(...args);
  }

  /**
   * Remove public key
   * @param removeKeyId - The key index for key to remove.
   * @param targetDid - The DID from which key is being removed
   * @param signerDid - The DID that is removing the key by signing the payload because it controls `targetDid`
   * @param signingKeyRef - Signer's signing key reference
   * @returns {Promise<*>}
   */
  async removePublicKeyTx(...args) {
    const did = NamespaceDid.from(args[1]);

    return await this.moduleById(did).removePublicKeyTx(...args);
  }

  /**
   * Retrieves accumulator params by a DID and unique idetnfier.
   * @param {*} did
   * @param {*} id
   * @returns {Promise<AccumulatorParams>}
   */
  async getParams(did, id) {
    const parsedDid = NamespaceDid.from(did);

    return await this.moduleById(parsedDid).getParams(parsedDid, id);
  }

  /**
   * Retrieves all accumulator params by a DID.
   * @param {*} did
   * @returns {Promise<Map<*, AccumulatorParams>>}
   */
  async getAllParamsByDid(did) {
    const id = NamespaceDid.from(did);

    return await this.moduleById(id).getAllParamsByDid(did);
  }

  /**
   * Add new accumulator params.
   * @param id - Unique identifier of the new params to be added.
   * @param param - The signature params to add.
   * @param targetDid
   * @param keyPair - Signer's keypair

   * @returns {Promise<*>}
   */
  async addParams(...args) {
    const did = NamespaceDid.from(args[2]);

    return await this.moduleById(did).addParams(...args);
  }

  async addParamsTx(...args) {
    const did = NamespaceDid.from(args[2]);

    return await this.moduleById(did).addParamsTx(...args);
  }

  /**
   * Creates and stores a new accumulator on the blockchain
   *
   * An accumulator is a cryptographic data structure used to maintain an aggregate value that can be updated incrementally.
   * This method creates a new accumulator instance with the given ID and initial state.
   *
   * @param {string} id - Unique identifier for the accumulator
   * @param {Accumulator} accumulator - Initial accumulator value to store
   * @param {DidKeypair} didKeypair - Keypair used to sign the transaction
   * @returns {Promise<*>} Promise resolving to the transaction result
   */
  async addAccumulatorTx(id, accumulator, didKeypair) {
    const accId = AccumulatorId.from(id);

    return await this.moduleById(accId).addAccumulatorTx(
      id,
      accumulator,
      didKeypair,
    );
  }

  /**
   * Updates an existing accumulator on the blockchain
   *
   * This method replaces the current state of an accumulator with a new value.
   * The accumulator must already exist (be previously created) to be updated.
   *
   * @param {string} id - Unique identifier of the accumulator to update
   * @param {AccumulatorValue} accumulator - New accumulator value to set
   * @param {DidKeypair} didKeypair - Keypair used to sign the transaction
   * @returns {Promise<*>} Promise resolving to the transaction result
   */
  async updateAccumulatorTx(id, accumulator, didKeypair) {
    return await this.cheqdOnly.tx.updateAccumulator(
      id,
      accumulator,
      didKeypair,
    );
  }

  /**
   * Remove the accumulator from chain. This frees up the id for reuse.
   * @param id - id to remove
   * @param signerDid - Signer of the transaction payload
   * @param signingKeyRef - Signer's keypair reference
   * @returns {Promise<*>}
   */
  async removeAccumulatorTx(id, didKeypair) {
    const accId = AccumulatorId.from(id);

    return await this.moduleById(accId).removeAccumulatorTx(accId, didKeypair);
  }

  async lastPublicKeyId(targetDid) {
    const did = NamespaceDid.from(targetDid);

    return await this.moduleById(did).lastPublicKeyId(did);
  }

  async nextPublicKeyId(targetDid) {
    const did = NamespaceDid.from(targetDid);

    return await this.moduleById(did).nextPublicKeyId(did);
  }

  async lastParamsId(targetDid) {
    const did = NamespaceDid.from(targetDid);

    return await this.moduleById(did).lastParamsId(did);
  }

  async nextParamsId(targetDid) {
    const did = NamespaceDid.from(targetDid);

    return await this.moduleById(did).nextParamsId(did);
  }

  async accumulatorHistory(id) {
    const accId = AccumulatorId.from(id);

    return await this.moduleById(accId).accumulatorHistory(accId);
  }
}<|MERGE_RESOLUTION|>--- conflicted
+++ resolved
@@ -5,6 +5,18 @@
 export default class MultiApiAccumulatorModule extends injectModuleRouter(
   AbstractAccumulatorModule,
 ) {
+  /**
+   * Adds a public key associated with a target DID for cryptographic operations.
+   * This method allows you to store or update a public key within an accumulator module,
+   * which can be used in various cryptographic accumulations and verifications.
+   *
+   * @param {*} id - Unique identifier for the public key entry
+   * @param {*} publicKey - The public key value being added/updated
+   * @param {*} targetDid - DID that will control this public key
+   * @param {DidKeypair} didKeypair - Keypair used to sign the transaction
+   * @param {object} [params] - Optional parameters for additional configuration
+   * @returns {Promise<*>} Promise resolving to the transaction result
+   */
   async addPublicKey(id, publicKey, targetDid, didKeypair, params) {
     const did = NamespaceDid.from(targetDid);
 
@@ -18,7 +30,6 @@
   }
 
   /**
-<<<<<<< HEAD
    * Creates and stores a new accumulator on the blockchain
    *
    * An accumulator is a cryptographic data structure used to maintain an aggregate value that can be updated incrementally.
@@ -38,17 +49,6 @@
       didKeypair,
       params,
     );
-=======
-   * Add an accumulator accumulator
-   * @param id - Unique accumulator id
-   * @param accumulator - Accumulator value.
-   * @param signingKeyRef - Signer's keypair reference
-   * @param {object} params
-   * @returns {Promise<*>}
-   */
-  async addAccumulator(_id, _accumulator, _didKeypair, _params) {
-    throw new Error('Unimplemented');
->>>>>>> 5986e76e
   }
 
   /**
