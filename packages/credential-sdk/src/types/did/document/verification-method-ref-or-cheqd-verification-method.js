--- conflicted
+++ resolved
@@ -1,48 +1,28 @@
-<<<<<<< HEAD
+import {
+  CheqdVerificationMethodAssertion,
+  CheqdMainnetVerificationMethodAssertion,
+  CheqdTestnetVerificationMethodAssertion,
+} from './verification-method';
 import { VerificationMethodRef } from './verification-method-ref';
-import {
-  CheqdMainnetVerificationMethod,
-  CheqdTestnetVerificationMethod,
-  CheqdVerificationMethod,
-} from './verification-method';
-=======
-import VerificationMethodRef from './verification-method-ref';
-import { CheqdVerificationMethodAssertion } from './verification-method';
->>>>>>> 80d12e2e
 import { withFrom } from '../../generic';
 
 export default class VerificationMethodRefOrCheqdVerificationMethod extends withFrom(
   VerificationMethodRef,
-  function fromFn(value, from) {
+  function from(value, fromFn) {
     try {
-<<<<<<< HEAD
-      return class CheqdVerificationMethodToJSONString extends this.Base {
-        toJSON() {
-          return JSON.stringify(JSON.stringify(super.toJSON()));
-        }
-
-        static from(obj) {
-          return typeof obj === 'string'
-            ? super.fromJSON(JSON.parse(JSON.parse(obj)))
-            : super.from(obj);
-        }
-      }.from(value);
-    } catch (err) {
-=======
-      return CheqdVerificationMethodAssertion.from(value);
+      return this.Base.from(value);
     } catch {
->>>>>>> 80d12e2e
-      return from(value);
+      return fromFn(value);
     }
   },
 ) {
-  static Base = CheqdVerificationMethod;
+  static Base = CheqdVerificationMethodAssertion;
 }
 
 export class VerificationMethodRefOrCheqdTestnetVerificationMethod extends VerificationMethodRefOrCheqdVerificationMethod {
-  static Base = CheqdTestnetVerificationMethod;
+  static Base = CheqdTestnetVerificationMethodAssertion;
 }
 
 export class VerificationMethodRefOrCheqdMainnetVerificationMethod extends VerificationMethodRefOrCheqdVerificationMethod {
-  static Base = CheqdMainnetVerificationMethod;
+  static Base = CheqdMainnetVerificationMethodAssertion;
 }