--- conflicted
+++ resolved
@@ -5,14 +5,10 @@
   TypedBytes,
   option,
   TypedString,
-<<<<<<< HEAD
   withProp,
   TypedNumber,
   Any,
-} from "../../generic";
-=======
 } from '../../generic';
->>>>>>> 80d12e2e
 import {
   BBDT16PublicKey,
   BBDT16PublicKeyValue,
@@ -24,12 +20,13 @@
   DockOffchainSignatureParamsRef,
   PSPublicKey,
   PSPublicKeyValue,
-} from "../../offchain-signatures";
+  CurveType,
+} from '../../offchain-signatures';
 import {
   PublicKeyEd25519,
   PublicKeySecp256k1,
   PublicKeySr25519,
-} from "../../public-keys";
+} from '../../public-keys';
 import {
   EcdsaSecp256k1VerKeyName,
   Ed255192020VerKeyName,
@@ -39,45 +36,30 @@
   Bls12381BBS23DockVerKeyName,
   Bls12381PSDockVerKeyName,
   Bls12381BBDT16DockVerKeyName,
-<<<<<<< HEAD
-} from "../../../vc/crypto";
-=======
 } from '../../../vc/crypto';
->>>>>>> 80d12e2e
 import {
   Ed25519Verification2018Method,
   Ed25519Verification2020Method,
   VerificationMethodType,
-<<<<<<< HEAD
-} from "./verification-method-type";
+} from './verification-method-type';
 import {
   CheqdMainnetVerificationMethodRef,
   CheqdTestnetVerificationMethodRef,
   CheqdVerificationMethodRef,
   VerificationMethodRef,
-} from "./verification-method-ref";
+} from './verification-method-ref';
 import {
   CheqdMainnetDid,
   CheqdTestnetDid,
   NamespaceDid,
-} from "../onchain/typed-did";
-=======
-} from './verification-method-type';
-import VerificationMethodRef from './verification-method-ref';
-import { NamespaceDid } from '../onchain/typed-did';
->>>>>>> 80d12e2e
+} from '../onchain/typed-did';
 import {
   fmtIter,
   valueBytes,
   filterObj,
-<<<<<<< HEAD
   ensureEqualToOrPrototypeOf,
-} from "../../../utils";
-import { CurveType } from "../../offchain-signatures/curve-type";
-=======
   maybeToCheqdPayloadOrJSON,
 } from '../../../utils';
->>>>>>> 80d12e2e
 
 export class PublicKeyBase58 extends withBase58(TypedBytes) {}
 
@@ -91,22 +73,20 @@
 
 export class DockPublicKeyMetadata extends withProp(
   PublicKeyMetadata,
-  "paramsRef",
-  DockOffchainSignatureParamsRef
+  'paramsRef',
+  DockOffchainSignatureParamsRef,
 ) {}
 
 export class CheqdPublicKeyMetadata extends withProp(
   PublicKeyMetadata,
-  "paramsRef",
-  CheqdOffchainSignatureParamsRef
+  'paramsRef',
+  CheqdOffchainSignatureParamsRef,
 ) {}
 
 // eslint-disable-next-line no-use-before-define
-export class VerificationMethod extends withFrom(TypedStruct, (value, from) =>
-  value instanceof CheqdVerificationMethod
-    ? value.toVerificationMethod()
-    : from(value)
-) {
+export class VerificationMethod extends withFrom(TypedStruct, (value, from) => (value instanceof CheqdVerificationMethod
+  ? value.toVerificationMethod()
+  : from(value))) {
   static Classes = {
     id: VerificationMethodRef,
     type: VerificationMethodType,
@@ -120,27 +100,27 @@
 
   isOffchain() {
     return !(
-      this.type instanceof Ed25519Verification2018Method ||
-      this.type instanceof Ed25519Verification2020Method
+      this.type instanceof Ed25519Verification2018Method
+      || this.type instanceof Ed25519Verification2020Method
     );
   }
 
   publicKey() {
     const bytes = (
-      this.publicKeyBase58 ||
-      this.publicKeyBase64 ||
-      this.publicKeyJwk ||
-      this.publicKeyHex
+      this.publicKeyBase58
+      || this.publicKeyBase64
+      || this.publicKeyJwk
+      || this.publicKeyHex
     )?.bytes;
 
     if (bytes == null) {
       throw new Error(
         `Expected either of ${fmtIter([
-          "publicKeyBase58",
-          "publicKeyBase64",
-          "publicKeyJwk",
-          "publicKeyHex",
-        ])} to be specified`
+          'publicKeyBase58',
+          'publicKeyBase64',
+          'publicKeyJwk',
+          'publicKeyHex',
+        ])} to be specified`,
       );
     }
     const metadataArgs = this.metadata && [
@@ -160,7 +140,7 @@
         return new PublicKeySecp256k1(bytes);
       case Bls12381BBSDockVerKeyName:
         return new BBSPlusPublicKey(
-          new BBSPlusPublicKeyValue(bytes, ...metadataArgs)
+          new BBSPlusPublicKeyValue(bytes, ...metadataArgs),
         );
       case Bls12381BBS23DockVerKeyName:
         return new BBSPublicKey(new BBSPublicKeyValue(bytes, ...metadataArgs));
@@ -168,7 +148,7 @@
         return new PSPublicKey(new PSPublicKeyValue(bytes, ...metadataArgs));
       case Bls12381BBDT16DockVerKeyName:
         return new BBDT16PublicKey(
-          new BBDT16PublicKeyValue(bytes, ...metadataArgs)
+          new BBDT16PublicKeyValue(bytes, ...metadataArgs),
         );
       default:
         throw new Error(`Unknown key type ${this.type.type}`);
@@ -186,7 +166,7 @@
       void 0,
       void 0,
       void 0,
-      didKey.publicKey
+      didKey.publicKey,
     );
   }
 
@@ -197,7 +177,7 @@
       this.id,
       this.controller,
       this.type,
-      valueBytes(this.publicKey())
+      valueBytes(this.publicKey()),
     );
   }
 
@@ -212,7 +192,7 @@
     return value instanceof VerificationMethod
       ? from(value.toCheqd(this))
       : from(value);
-  }
+  },
 ) {
   static Classes = {
     id: CheqdVerificationMethodRef,
@@ -224,8 +204,8 @@
 
   isOffchain() {
     return !(
-      this.verificationMethodType instanceof Ed25519Verification2018Method ||
-      this.verificationMethodType instanceof Ed25519Verification2020Method
+      this.verificationMethodType instanceof Ed25519Verification2018Method
+      || this.verificationMethodType instanceof Ed25519Verification2020Method
     );
   }
 
@@ -234,24 +214,23 @@
       this.id,
       this.verificationMethodType,
       this.controller,
-      this.verificationMaterial
-    );
-  }
-}
-
-<<<<<<< HEAD
+      this.verificationMaterial,
+    );
+  }
+}
+
 export class CheqdTestnetVerificationMethod extends withProp(
-  withProp(CheqdVerificationMethod, "id", CheqdTestnetVerificationMethodRef),
-  "controller",
-  CheqdTestnetDid
+  withProp(CheqdVerificationMethod, 'id', CheqdTestnetVerificationMethodRef),
+  'controller',
+  CheqdTestnetDid,
 ) {}
 
 export class CheqdMainnetVerificationMethod extends withProp(
-  withProp(CheqdVerificationMethod, "id", CheqdMainnetVerificationMethodRef),
-  "controller",
-  CheqdMainnetDid
-) {}
-=======
+  withProp(CheqdVerificationMethod, 'id', CheqdMainnetVerificationMethodRef),
+  'controller',
+  CheqdMainnetDid,
+) {}
+
 export class CheqdVerificationMethodAssertion extends CheqdVerificationMethod {
   toCheqdPayload() {
     return JSON.stringify(
@@ -269,4 +248,23 @@
       : super.from(obj);
   }
 }
->>>>>>> 80d12e2e
+
+export class CheqdTestnetVerificationMethodAssertion extends withProp(
+  withProp(
+    CheqdVerificationMethodAssertion,
+    'id',
+    CheqdTestnetVerificationMethodRef,
+  ),
+  'controller',
+  CheqdTestnetDid,
+) {}
+
+export class CheqdMainnetVerificationMethodAssertion extends withProp(
+  withProp(
+    CheqdVerificationMethodAssertion,
+    'id',
+    CheqdMainnetVerificationMethodRef,
+  ),
+  'controller',
+  CheqdMainnetDid,
+) {}