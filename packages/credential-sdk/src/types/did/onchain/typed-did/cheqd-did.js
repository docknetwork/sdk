import {
  CheqdDIDQualifier,
  CheqdDIDTestnetQualifier,
  CheqdDIDMainnetQualifier,
} from '../constants';
<<<<<<< HEAD
import { withQualifier } from '../../../generic';
=======
import {
  TypedEnum,
  TypedTuple,
  withFrom,
  withQualifier,
} from '../../../generic';
>>>>>>> cbfbf0d1
import TypedUUID from '../../../generic/typed-uuid';

/**
 * `did:cheqd:*`
 */
export class CheqdDidValue extends withQualifier(TypedUUID) {
  static Qualifier = CheqdDIDQualifier;

  toEncodedString() {
    return this.value;
  }

  static fromUnqualifiedString(str) {
    return new this(str);
  }
}

export class CheqdTestnetDidValue extends CheqdDidValue {
  static Qualifier = CheqdDIDTestnetQualifier;
}

export class CheqdMainnetDidValue extends CheqdDidValue {
  static Qualifier = CheqdDIDMainnetQualifier;
<<<<<<< HEAD
=======
}

export class CheqdDid extends withQualifier(TypedEnum, true) {
  get Qualifier() {
    return this.Class?.Qualifier;
  }

  static random(network) {
    if (this.Class != null) {
      return new this(this.Class.random());
    } else if (network === 'testnet') {
      // eslint-disable-next-line no-use-before-define
      return CheqdTestnetDid.random();
    } else if (network === 'mainnet') {
      // eslint-disable-next-line no-use-before-define
      return CheqdMainnetDid.random();
    } else {
      throw new Error(
        `Unknown network provided: \`${network}\`, expected \`mainnet\` or \`testnet\``,
      );
    }
  }

  toJSON() {
    return String(this);
  }
}

export class CheqdTestnetDid extends CheqdDid {
  static Class = CheqdTestnetDidValue;

  static Type = 'testnet';
}
export class CheqdMainnetDid extends CheqdDid {
  static Class = CheqdMainnetDidValue;

  static Type = 'mainnet';
}

CheqdDid.bindVariants(CheqdTestnetDid, CheqdMainnetDid);

export class CheqdDLRRef extends withFrom(
  TypedTuple,
  function from(value, fromFn) {
    if (typeof value === 'string') {
      const lastColon = value.lastIndexOf(':');

      return new this(value.slice(0, lastColon), value.slice(lastColon + 1));
    } else {
      return fromFn(value);
    }
  },
) {
  static Classes = [CheqdDid, TypedUUID];

  toString() {
    return `${this[0]}:${this[1]}`;
  }

  toJSON() {
    return String(this);
  }
>>>>>>> cbfbf0d1
}<|MERGE_RESOLUTION|>--- conflicted
+++ resolved
@@ -2,18 +2,15 @@
   CheqdDIDQualifier,
   CheqdDIDTestnetQualifier,
   CheqdDIDMainnetQualifier,
-} from '../constants';
-<<<<<<< HEAD
-import { withQualifier } from '../../../generic';
-=======
+} from "../constants";
+import { withQualifier } from "../../../generic";
 import {
   TypedEnum,
   TypedTuple,
   withFrom,
   withQualifier,
-} from '../../../generic';
->>>>>>> cbfbf0d1
-import TypedUUID from '../../../generic/typed-uuid';
+} from "../../../generic";
+import TypedUUID from "../../../generic/typed-uuid";
 
 /**
  * `did:cheqd:*`
@@ -36,8 +33,6 @@
 
 export class CheqdMainnetDidValue extends CheqdDidValue {
   static Qualifier = CheqdDIDMainnetQualifier;
-<<<<<<< HEAD
-=======
 }
 
 export class CheqdDid extends withQualifier(TypedEnum, true) {
@@ -48,15 +43,15 @@
   static random(network) {
     if (this.Class != null) {
       return new this(this.Class.random());
-    } else if (network === 'testnet') {
+    } else if (network === "testnet") {
       // eslint-disable-next-line no-use-before-define
       return CheqdTestnetDid.random();
-    } else if (network === 'mainnet') {
+    } else if (network === "mainnet") {
       // eslint-disable-next-line no-use-before-define
       return CheqdMainnetDid.random();
     } else {
       throw new Error(
-        `Unknown network provided: \`${network}\`, expected \`mainnet\` or \`testnet\``,
+        `Unknown network provided: \`${network}\`, expected \`mainnet\` or \`testnet\``
       );
     }
   }
@@ -69,12 +64,12 @@
 export class CheqdTestnetDid extends CheqdDid {
   static Class = CheqdTestnetDidValue;
 
-  static Type = 'testnet';
+  static Type = "testnet";
 }
 export class CheqdMainnetDid extends CheqdDid {
   static Class = CheqdMainnetDidValue;
 
-  static Type = 'mainnet';
+  static Type = "mainnet";
 }
 
 CheqdDid.bindVariants(CheqdTestnetDid, CheqdMainnetDid);
@@ -82,14 +77,14 @@
 export class CheqdDLRRef extends withFrom(
   TypedTuple,
   function from(value, fromFn) {
-    if (typeof value === 'string') {
-      const lastColon = value.lastIndexOf(':');
+    if (typeof value === "string") {
+      const lastColon = value.lastIndexOf(":");
 
       return new this(value.slice(0, lastColon), value.slice(lastColon + 1));
     } else {
       return fromFn(value);
     }
-  },
+  }
 ) {
   static Classes = [CheqdDid, TypedUUID];
 
@@ -100,5 +95,4 @@
   toJSON() {
     return String(this);
   }
->>>>>>> cbfbf0d1
 }