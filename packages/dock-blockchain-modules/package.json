--- conflicted
+++ resolved
@@ -1,10 +1,6 @@
 {
   "name": "@docknetwork/dock-blockchain-modules",
-<<<<<<< HEAD
-  "version": "0.12.1",
-=======
-  "version": "0.13.0",
->>>>>>> 8250f38b
+  "version": "0.13.1",
   "license": "MIT",
   "type": "module",
   "main": "./dist/esm/index.js",
@@ -37,7 +33,7 @@
     "node": ">=18.0.0"
   },
   "dependencies": {
-    "@docknetwork/credential-sdk": "0.23.0"
+    "@docknetwork/credential-sdk": "0.24.0"
   },
   "devDependencies": {
     "@babel/cli": "^7.24.1",
@@ -46,7 +42,7 @@
     "@babel/plugin-syntax-import-attributes": "^7.25.6",
     "@babel/plugin-transform-modules-commonjs": "^7.24.1",
     "@babel/preset-env": "^7.24.3",
-    "@docknetwork/dock-blockchain-api": "0.9.1",
+    "@docknetwork/dock-blockchain-api": "0.9.2",
     "@rollup/plugin-alias": "^4.0.2",
     "@rollup/plugin-babel": "^6.0.4",
     "@rollup/plugin-commonjs": "^24.0.0",
