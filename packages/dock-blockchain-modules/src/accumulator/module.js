--- conflicted
+++ resolved
@@ -1,9 +1,9 @@
 /* eslint-disable camelcase */
 
-import { DockAccumulatorHistory } from '@docknetwork/credential-sdk/types';
-import { AbstractAccumulatorModule } from '@docknetwork/credential-sdk/modules/abstract';
-import DockInternalAccumulatorModule from './internal';
-import { injectDock, withParams, withPublicKeys } from '../common';
+import { DockAccumulatorHistory } from "@docknetwork/credential-sdk/types";
+import { AbstractAccumulatorModule } from "@docknetwork/credential-sdk/modules/abstract";
+import DockInternalAccumulatorModule from "./internal";
+import { injectDock, withParams, withPublicKeys } from "../common";
 
 export const AccumulatorType = {
   VBPos: 0,
@@ -13,7 +13,7 @@
 
 /** Class to manage accumulators on chain */
 export default class DockAccumulatorModule extends withParams(
-  withPublicKeys(injectDock(AbstractAccumulatorModule)),
+  withPublicKeys(injectDock(AbstractAccumulatorModule))
 ) {
   static DockOnly = DockInternalAccumulatorModule;
 
@@ -47,7 +47,7 @@
     return await this.dockOnly.tx.updateAccumulator(
       id,
       accumulator,
-      didKeypair,
+      didKeypair
     );
   }
 
@@ -75,7 +75,7 @@
     return await this.dockOnly.getAccumulator(
       id,
       includePublicKey,
-      includeParams,
+      includeParams
     );
   }
 
@@ -96,12 +96,11 @@
       member,
       witness,
       start,
-      end,
+      end
     );
   }
 
   async accumulatorHistory(accumulatorId) {
-<<<<<<< HEAD
     const { acc, updates } = this.accumulatorUpdates(accumulatorId);
 
     return new DockAccumulatorHistory(acc, updates);
@@ -110,9 +109,6 @@
   async accumulatorVersions(accumulatorId) {
     const { updates } = await this.dockOnly.accumulatorHistory(accumulatorId);
 
-    return [...updates].map(({ id }) => String(id));
-=======
-    return await this.dockOnly.accumulatorHistory(accumulatorId);
->>>>>>> 5986e76e
+    return [...updates].map(({ id }) => Number(id));
   }
 }