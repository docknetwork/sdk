--- conflicted
+++ resolved
@@ -1,18 +1,21 @@
 # @docknetwork/benchmarks
+
+## 0.4.11
+
+### Patch Changes
+
+- Delegation engine
+- Updated dependencies
+  - @docknetwork/cheqd-blockchain-modules@4.0.8
+  - @docknetwork/cheqd-blockchain-api@4.0.7
+  - @docknetwork/credential-sdk@0.54.11
 
 ## 0.4.10
 
 ### Patch Changes
 
-<<<<<<< HEAD
-- VC delegation engine
-- Updated dependencies
-  - @docknetwork/cheqd-blockchain-modules@4.0.7
-  - @docknetwork/credential-sdk@0.54.10
-=======
 - Updated dependencies
   - @docknetwork/cheqd-blockchain-api@4.0.6
->>>>>>> caf27a7c
 
 ## 0.4.9
 
