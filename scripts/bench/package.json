--- conflicted
+++ resolved
@@ -2,20 +2,14 @@
   "name": "@docknetwork/benchmarks",
   "private": true,
   "type": "module",
-  "version": "0.4.10",
+  "version": "0.4.11",
   "scripts": {
     "bench": "babel-node src/main.js"
   },
   "dependencies": {
-<<<<<<< HEAD
-    "@docknetwork/cheqd-blockchain-api": "4.0.5",
-    "@docknetwork/cheqd-blockchain-modules": "4.0.7",
-    "@docknetwork/credential-sdk": "0.54.10",
-=======
-    "@docknetwork/cheqd-blockchain-api": "4.0.6",
-    "@docknetwork/cheqd-blockchain-modules": "4.0.6",
-    "@docknetwork/credential-sdk": "0.54.9",
->>>>>>> caf27a7c
+    "@docknetwork/cheqd-blockchain-api": "4.0.7",
+    "@docknetwork/cheqd-blockchain-modules": "4.0.8",
+    "@docknetwork/credential-sdk": "0.54.11",
     "@docknetwork/crypto-wasm-ts": "^0.63.0"
   },
   "devDependencies": {
