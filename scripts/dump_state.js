--- conflicted
+++ resolved
@@ -164,16 +164,9 @@
   process.exit(0);
 }
 
-<<<<<<< HEAD
-dock
-  .init({
-    address: FullNodeEndpoint,
-  })
-=======
 dock.init({
   address: FullNodeEndpoint,
 })
->>>>>>> 8ae4ada5
   .then(downloadState)
   .catch((error) => {
     console.error("Error occurred somewhere, it was caught!", error);
