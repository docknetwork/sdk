--- conflicted
+++ resolved
@@ -1,13 +1,8 @@
 // Helpers for scripts
 
-<<<<<<< HEAD
-import { ApiPromise, WsProvider, Keyring } from '@polkadot/api';
-import { cryptoWaitReady } from '@polkadot/util-crypto';
-=======
 import { ApiPromise, WsProvider, Keyring } from "@polkadot/api";
 import { cryptoWaitReady } from "@polkadot/util-crypto";
 import { formatBalance } from "@polkadot/util";
-import typesBundle from "@docknetwork/node-types";
 import { bufferCount, map as mapRx } from "rxjs/operators";
 import {
   always,
@@ -26,7 +21,6 @@
 
 import dock from "../src";
 import { DockAPI } from '../src';
->>>>>>> 49811882
 
 /**
  * Send the give transaction with the given account URI (secret) and return the block hash
@@ -129,18 +123,9 @@
  * @returns {Promise}
  */
 export async function connect(wsUrl) {
-  /*return await ApiPromise.create({
+  return await ApiPromise.create({
     provider: new WsProvider(wsUrl),
-<<<<<<< HEAD
-=======
-    typesBundle,
-  });*/
-  const dock = new DockAPI();
-  await dock.init({
-    address: wsUrl,
->>>>>>> 49811882
   });
-  return dock;
 }
 
 export function median(numbers) {
