--- conflicted
+++ resolved
@@ -1,8 +1,11 @@
 # @docknetwork/migration
 
-<<<<<<< HEAD
 ## 0.9.0
-=======
+
+### Minor Changes
+
+- Introduce `CheqdMultiSenderAPI` + small refactoring
+
 ## 0.8.4
 
 ### Patch Changes
@@ -14,11 +17,6 @@
   - @docknetwork/cheqd-blockchain-api@0.32.1
 
 ## 0.8.3
->>>>>>> 91d89d3f
-
-### Minor Changes
-
-- Introduce `CheqdMultiSenderAPI` + small refactoring
 
 ### Patch Changes
 
