--- conflicted
+++ resolved
@@ -20,7 +20,6 @@
   SignatureSr25519,
   SignatureEd25519,
 } from './signatures';
-import PoAModule from './modules/poa';
 
 /**
  * @typedef {object} Options The Options to use in the function createUser.
@@ -60,8 +59,6 @@
     const extraTypes = {
       Address: 'AccountId',
       LookupSource: 'AccountId',
-      // As there are 2 keys only
-      Keys: 'SessionKeys2',
     };
 
     this.api = await ApiPromise.create({
@@ -77,7 +74,6 @@
     this.blobModule = new BlobModule(this.api, this.signAndSend.bind(this));
     this.didModule = new DIDModule(this.api, this.signAndSend.bind(this));
     this.revocationModule = new RevocationModule(this.api, this.signAndSend.bind(this));
-    this.poaModule = new PoAModule(this.api);
 
     return this.api;
   }
@@ -137,26 +133,6 @@
    * @param {object} extrinsic - Extrinsic to send
    * @return {Promise}
    */
-<<<<<<< HEAD
-  async sendTransaction(extrinsic, unsubscribe = true, waitForFinalize = true) {
-    return new Promise((resolve, reject) => {
-      const account = this.getAccount();
-      let unsubFunc = null;
-      try {
-        extrinsic
-          .signAndSend(account, ({ events = [], status }) => {
-            const isConfirmed = waitForFinalize ? status.isFinalized : status.isInBlock;
-            if (isConfirmed) {
-              if (unsubscribe && unsubFunc) {
-                unsubFunc();
-              }
-              resolve({
-                events,
-                status,
-              });
-            }
-          })
-=======
   async signAndSend(extrinsic) {
     await this.signExtrinsic(extrinsic);
     const promise = new Promise((resolve, reject) => {
@@ -171,7 +147,6 @@
             });
           }
         })
->>>>>>> 3005cf1b
           .catch((error) => {
             reject(error);
           })
@@ -221,17 +196,6 @@
     }
     return this.revocationModule;
   }
-
-  /**
-   * Get the PoA module
-   * @return {PoAModule} The module to use
-   */
-  get poa() {
-    if (!this.poa) {
-      throw new Error('Unable to get PoA module, SDK is not initialised');
-    }
-    return this.poaModule;
-  }
 }
 
 export default new DockAPI();
@@ -240,7 +204,6 @@
   DockAPI,
   DIDModule,
   RevocationModule,
-  PoAModule,
   PublicKey,
   PublicKeySr25519,
   PublicKeyEd25519,
