--- conflicted
+++ resolved
@@ -186,13 +186,8 @@
   /**
    *
    * @param did
-<<<<<<< HEAD
-   * @param counter
-   * @param withParams - If true, return the params referenced by the public key. It will throw an error if paramsRef is null
-=======
    * @param keyId
    * @param withParams - If true, return the params referenced by the public key. It will throw an error if params_ref is null
->>>>>>> 49811882
    * or params were not found on chain which can happen if they were deleted after this public key was added.
    * @returns {Promise<{bytes: string}|null>}
    */
@@ -230,64 +225,7 @@
   }
 
   /**
-<<<<<<< HEAD
-   * Get all params written by a DID
-   * @param did
-   * @returns {Promise<object[]>}
-   */
-  async getAllParamsByDid(did) {
-    const hexId = getHexIdentifierFromDID(did);
-
-    // TODO: Figure out why this doesn't work
-    /* const d = this.api.createType('Did', hexToU8a(hexId));
-    const resp = await this.api.rpc.core_mods.bbsPlusParamsByDid(d);
-    if (resp.isOk) {
-      return resp.unwrap();
-    }
-    return null; */
-
-    const params = [];
-    const [counter] = await this.api.query[this.moduleName].didCounters(hexId);
-    if (counter > 0) {
-      for (let i = 1; i <= counter; i++) {
-        // eslint-disable-next-line no-await-in-loop
-        const param = await this.getParamsByHexDid(hexId, i);
-        if (param !== null) {
-          params.push(param);
-        }
-      }
-    }
-    return params;
-  }
-
-  /**
-   * Get all public keys written by a DID
-   * @param did
-   * @param withParams
-   * @returns {Promise< object[]>}
-   */
-  async getAllPublicKeysByDid(did, withParams = false) {
-    const hexId = getHexIdentifierFromDID(did);
-
-    const pks = [];
-    const [, counter] = await this.api.query[this.moduleName].didCounters(hexId);
-    if (counter > 0) {
-      for (let i = 1; i <= counter; i++) {
-        // eslint-disable-next-line no-await-in-loop
-        const pk = await this.getPublicKeyByHexDid(hexId, i, withParams);
-        if (pk !== null) {
-          pks.push(pk);
-        }
-      }
-    }
-    return pks;
-  }
-
-  /**
-   * Format an object received from the chain as a params object with keys `bytes`, `label` and `curveType`.
-=======
    * Format an object received from the chain as a params object with keys `bytes`, `label` and `curve_type`.
->>>>>>> 49811882
    * @param params
    * @returns {{bytes: string}}
    */
