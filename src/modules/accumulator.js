--- conflicted
+++ resolved
@@ -73,62 +73,6 @@
     return null;
   }
 
-<<<<<<< HEAD
-  createNewPositiveAccumulatorTx(
-    id,
-    accumulated,
-    publicKeyRef,
-    keyPair = undefined,
-    signature = undefined,
-  ) {
-    const accum = this.constructor.prepareAddPositiveAccumulator(
-      id,
-      accumulated,
-      publicKeyRef,
-    );
-    if (!signature) {
-      if (!keyPair) {
-        throw Error(
-          'You need to provide either a keypair or a signature to register new accumulator.',
-        );
-      }
-      // eslint-disable-next-line no-param-reassign
-      signature = this.signAddAccumulator(keyPair, accum);
-    }
-    return this.module.addAccumulator(
-      accum,
-      signature.toJSON(),
-    );
-  }
-
-  createNewUniversalAccumulatorTx(
-    id,
-    accumulated,
-    publicKeyRef,
-    maxSize,
-    keyPair = undefined,
-    signature = undefined,
-  ) {
-    const accum = this.constructor.prepareAddUniversalAccumulator(
-      id,
-      accumulated,
-      publicKeyRef,
-      maxSize,
-    );
-    if (!signature) {
-      if (!keyPair) {
-        throw Error(
-          'You need to provide either a keypair or a signature to register new accumulator.',
-        );
-      }
-      // eslint-disable-next-line no-param-reassign
-      signature = this.signAddAccumulator(keyPair, accum);
-    }
-    return this.module.addAccumulator(
-      accum,
-      signature.toJSON(),
-    );
-=======
   /**
    * Create transaction to add accumulator public key
    * @param publicKey - Accumulator public key
@@ -161,7 +105,6 @@
     const signerHexDid = getHexIdentifierFromDID(signerDid);
     const [remPk, signature] = await this.createSignedRemovePublicKey(removeKeyId, signerHexDid, keyPair, keyId, { nonce, didModule });
     return this.module.removePublicKey(remPk, signature);
->>>>>>> 49811882
   }
 
   /**
@@ -218,55 +161,6 @@
    * using this
    * @returns {Promise<object>}
    */
-<<<<<<< HEAD
-  updateAccumulatorTx(
-    id,
-    newAccumulated,
-    {
-      additions = undefined,
-      removals = undefined,
-      witnessUpdateInfo = undefined,
-    },
-    created,
-    nonce,
-    keyPair = undefined,
-    signature = undefined,
-  ) {
-    if (additions !== undefined) {
-      AccumulatorModule.ensureArrayOfBytearrays(additions);
-    }
-    if (removals !== undefined) {
-      AccumulatorModule.ensureArrayOfBytearrays(removals);
-    }
-    if (witnessUpdateInfo !== undefined && !isHex(witnessUpdateInfo)) {
-      throw new Error(`Require a hex string but got ${witnessUpdateInfo}`);
-    }
-    const update = {
-      id,
-      newAccumulated,
-      additions,
-      removals,
-      witnessUpdateInfo: this.api.createType(
-        'Option<Vec<u8>>',
-        witnessUpdateInfo,
-      ),
-      createdAt: created,
-      nonce,
-    };
-    if (!signature) {
-      if (!keyPair) {
-        throw Error(
-          'You need to provide either a keypair or a signature to update the accumulator.',
-        );
-      }
-      // eslint-disable-next-line no-param-reassign
-      signature = this.signUpdateAccumulator(keyPair, update);
-    }
-    return this.module.updateAccumulator(
-      update,
-      signature.toJSON(),
-    );
-=======
   async updateAccumulatorTx(
     id, newAccumulated,
     { additions = undefined, removals = undefined, witnessUpdateInfo = undefined }, signerDid, keyPair, keyId, { nonce = undefined, didModule = undefined },
@@ -275,7 +169,6 @@
     const [update, signature] = await this.createSignedUpdateAccumulator(id, newAccumulated,
       { additions, removals, witnessUpdateInfo }, signerHexDid, keyPair, keyId, { nonce, didModule });
     return this.module.updateAccumulator(update, signature);
->>>>>>> 49811882
   }
 
   /**
@@ -289,32 +182,10 @@
    * using this
    * @returns {Promise<object>}
    */
-<<<<<<< HEAD
-  removeAccumulatorTx(id, created, nonce, keyPair, signature) {
-    const removal = {
-      id,
-      createdAt: created,
-      nonce,
-    };
-    if (!signature) {
-      if (!keyPair) {
-        throw Error(
-          'You need to provide either a keypair or a signature to remove the accumulator.',
-        );
-      }
-      // eslint-disable-next-line no-param-reassign
-      signature = this.signRemoveAccumulator(keyPair, removal);
-    }
-    return this.module.removeAccumulator(
-      removal,
-      signature.toJSON(),
-    );
-=======
   async removeAccumulatorTx(id, signerDid, keyPair, keyId, { nonce = undefined, didModule = undefined }) {
     const signerHexDid = getHexIdentifierFromDID(signerDid);
     const [removal, signature] = await this.createSignedRemoveAccumulator(id, signerHexDid, keyPair, keyId, { nonce, didModule });
     return this.module.removeAccumulator(removal, signature);
->>>>>>> 49811882
   }
 
   /**
@@ -330,27 +201,8 @@
    * @param params
    * @returns {Promise<*>}
    */
-<<<<<<< HEAD
-  async createNewPositiveAccumulator(
-    id,
-    accumulated,
-    publicKeyRef,
-    keyPair = undefined,
-    signature = undefined,
-    waitForFinalization = true,
-    params = {},
-  ) {
-    const tx = this.createNewPositiveAccumulatorTx(
-      id,
-      accumulated,
-      publicKeyRef,
-      keyPair,
-      signature,
-    );
-=======
   async addPublicKey(publicKey, signerDid, keyPair, keyId, { nonce = undefined, didModule = undefined }, waitForFinalization = true, params = {}) {
     const tx = await this.createAddPublicKeyTx(publicKey, signerDid, keyPair, keyId, { nonce, didModule });
->>>>>>> 49811882
     return this.signAndSend(tx, waitForFinalization, params);
   }
 
@@ -408,29 +260,8 @@
    * @param params
    * @returns {Promise<*>}
    */
-<<<<<<< HEAD
-  async createNewUniversalAccumulator(
-    id,
-    accumulated,
-    publicKeyRef,
-    maxSize,
-    keyPair = undefined,
-    signature = undefined,
-    waitForFinalization = true,
-    params = {},
-  ) {
-    const tx = this.createNewUniversalAccumulatorTx(
-      id,
-      accumulated,
-      publicKeyRef,
-      maxSize,
-      keyPair,
-      signature,
-    );
-=======
   async addUniversalAccumulator(id, accumulated, publicKeyRef, maxSize, signerDid, keyPair, keyId, { nonce = undefined, didModule = undefined }, waitForFinalization = true, params = {}) {
     const tx = await this.createAddUniversalAccumulatorTx(id, accumulated, publicKeyRef, maxSize, signerDid, keyPair, keyId, { nonce, didModule });
->>>>>>> 49811882
     return this.signAndSend(tx, waitForFinalization, params);
   }
 
@@ -451,37 +282,10 @@
    * @param params
    * @returns {Promise< object>}
    */
-<<<<<<< HEAD
-  async updateAccumulator(
-    id,
-    newAccumulated,
-    {
-      additions = undefined,
-      removals = undefined,
-      witnessUpdateInfo = undefined,
-    },
-    created,
-    nonce,
-    keyPair = undefined,
-    signature = undefined,
-    waitForFinalization = true,
-    params = {},
-  ) {
-    const tx = this.updateAccumulatorTx(
-      id,
-      newAccumulated,
-      { additions, removals, witnessUpdateInfo },
-      created,
-      nonce,
-      keyPair,
-      signature,
-    );
-=======
   async updateAccumulator(id, newAccumulated,
     { additions = undefined, removals = undefined, witnessUpdateInfo = undefined }, signerDid, keyPair, keyId, { nonce = undefined, didModule = undefined }, waitForFinalization = true, params = {}) {
     const tx = await this.updateAccumulatorTx(id, newAccumulated,
       { additions, removals, witnessUpdateInfo }, signerDid, keyPair, keyId, { nonce, didModule });
->>>>>>> 49811882
     return this.signAndSend(tx, waitForFinalization, params);
   }
 
@@ -499,21 +303,8 @@
    * @param params
    * @returns {Promise<*>}
    */
-<<<<<<< HEAD
-  async removeAccumulator(
-    id,
-    created,
-    nonce,
-    keyPair = undefined,
-    signature = undefined,
-    waitForFinalization = true,
-    params = {},
-  ) {
-    const tx = this.removeAccumulatorTx(id, created, nonce, keyPair, signature);
-=======
   async removeAccumulator(id, signerDid, keyPair, keyId, { nonce = undefined, didModule = undefined }, waitForFinalization = true, params = {}) {
     const tx = await this.removeAccumulatorTx(id, signerDid, keyPair, keyId, { nonce, didModule });
->>>>>>> 49811882
     return this.signAndSend(tx, waitForFinalization, params);
   }
 
@@ -606,13 +397,7 @@
     if (resp.isSome) {
       const accumInfo = resp.unwrap();
       const accumulatorObj = {
-<<<<<<< HEAD
-        created: created.toNumber(),
-        lastModified: lastModified.toNumber(),
-        nonce: nonce.toNumber(),
-=======
         created: accumInfo.created_at.toNumber(), lastModified: accumInfo.last_updated_at.toNumber(),
->>>>>>> 49811882
       };
       let common;
       if (accumInfo.accumulator.isPositive) {
@@ -620,23 +405,6 @@
         common = accumInfo.accumulator.asPositive;
       } else {
         accumulatorObj.type = 'universal';
-<<<<<<< HEAD
-        common = accumulator.asUniversal.common;
-        accumulatorObj.maxSize = accumulator.asUniversal.maxSize.toNumber();
-      }
-      accumulatorObj.accumulated = u8aToHex(common.accumulated);
-      accumulatorObj.keyRef = [
-        u8aToHex(common.keyRef[0]),
-        common.keyRef[1].toNumber(),
-      ];
-
-      if (withKeyAndParams) {
-        const pk = await this.getPublicKeyByHexDid(
-          accumulatorObj.keyRef[0],
-          accumulatorObj.keyRef[1],
-          true,
-        );
-=======
         common = accumInfo.accumulator.asUniversal.common;
         accumulatorObj.max_size = accumInfo.accumulator.asUniversal.max_size.toNumber();
       }
@@ -647,7 +415,6 @@
 
       if (withKeyAndParams) {
         const pk = await this.getPublicKeyByHexDid(owner, keyId, true);
->>>>>>> 49811882
         if (pk !== null) {
           accumulatorObj.publicKey = pk;
         }
@@ -673,18 +440,8 @@
     );
     const updates = [];
     extrinsics.forEach((ext) => {
-<<<<<<< HEAD
-      if (
-        ext.method
-        && ext.method.section === 'accumulator'
-        && ext.method.method === 'updateAccumulator'
-      ) {
-        const update = ext.method.args[0];
-
-=======
       if (ext.method && (ext.method.section === 'accumulator') && (ext.method.method === 'updateAccumulator')) {
         const update = this.api.createType('UpdateAccumulator', ext.method.args[0]);
->>>>>>> 49811882
         if (u8aToHex(update.id) === accumulatorId) {
           // The following commented line produces truncated hex strings. Don't know why
           // const additions = update.additions.isSome ? update.additions.unwrap().map(u8aToHex) : null;
