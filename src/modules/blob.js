import { encodeAddress, randomAsHex } from '@polkadot/util-crypto';
import { getSignatureFromKeyringPair, getStateChange } from '../utils/misc';
import NoBlobError from '../utils/errors/no-blob-error';

export const DockBlobMethod = 'dock';
export const DockBlobQualifier = `blob:${DockBlobMethod}:`;
export const DockBlobIdByteSize = 32;

/**
 * Create and return a fully qualified Dock Blob, i.e. "did:dock:<SS58 string>"
 * @returns {string} - The Blob
 */
export function createNewDockBlobId() {
<<<<<<< HEAD
  const hexId = randomAsHex(DockBlobIdByteSize);
=======
  const hexId = randomAsHex(DockBlobByteSize);
  return blobHexIdToQualified(hexId);
}

/**
 * Return a fully qualified Dock Blob, i.e. "did:dock:<SS58 string>"
 * @returns {string} - The Blob
 */
export function blobHexIdToQualified(hexId) {
>>>>>>> ed0c3add
  const ss58Id = encodeAddress(hexId);
  return `${DockBlobQualifier}${ss58Id}`;
}

/** Class to create and update Blobs on chain. */
class BlobModule {
  /**
   * Creates a new instance of BlobModule and sets the api
   * @constructor
   * @param {object} api - PolkadotJS API Reference
   */
  constructor(api) {
    this.api = api;
    this.module = api.tx.blobStore;
  }

  /**
   * Register a new Blob on the Dock Chain
   * @param {object} blob - struct to store on chain
   * @param {object} keyPair - Key pair to sign with
   * @return {object} The extrinsic to sign and send.
   */
  new(blob, keyPair) {
    const serializedBlob = this.getSerializedBlob(blob);
    const signature = getSignatureFromKeyringPair(keyPair, serializedBlob);
    return this.module.new(blob, signature.toJSON());
  }

  /**
   *  Get blob with given id from the chain. Throws if the blob can't be found.
   * @param {string} id - Can either be a full blob id like blob:dock:0x... or just the hex identifier
   * @returns {Promise<Array>} - A 2-element array where the first is the author and the second is the blob contents.
   */
  async getBlob(id) {
    id.replace(DockBlobQualifier, '');
    const resp = await this.api.query.blobStore.blobs(id);
    if (resp.isNone) {
      throw new NoBlobError(id);
    }
    const tuple = resp.unwrap();
    return [tuple[0], tuple[1]];
  }

  /**
   * Serializes the `Blob` (for signing before sending to the node)
   * @param {object} blob - `Blob` as expected by the Substrate node
   * @returns {Array} An array of Uint8
   */
  getSerializedBlob(blob) {
    return getStateChange(this.api, 'Blob', blob);
  }


  /**
   * Create the fully qualified Blob id like "blob:dock:..."
   * @param {string} id - Blob id
   * @return {string} The full Blob identifier.
   */
  getFullyQualifiedBlobId(id) {
    return id.startsWith(DockBlobQualifier) ? id : `${DockBlobQualifier}${id}`;
  }
}

export default BlobModule;<|MERGE_RESOLUTION|>--- conflicted
+++ resolved
@@ -11,10 +11,7 @@
  * @returns {string} - The Blob
  */
 export function createNewDockBlobId() {
-<<<<<<< HEAD
   const hexId = randomAsHex(DockBlobIdByteSize);
-=======
-  const hexId = randomAsHex(DockBlobByteSize);
   return blobHexIdToQualified(hexId);
 }
 
@@ -23,7 +20,6 @@
  * @returns {string} - The Blob
  */
 export function blobHexIdToQualified(hexId) {
->>>>>>> ed0c3add
   const ss58Id = encodeAddress(hexId);
   return `${DockBlobQualifier}${ss58Id}`;
 }
