<<<<<<< HEAD
import { BTreeSet } from '@polkadot/types';
import { getStateChange } from '../utils/misc';

import DidKeys from "../utils/revocation/did-keys"; // eslint-disable-line
import Policy from "../utils/revocation/policy"; // eslint-disable-line
=======
import {
  getNonce,
  getSignatureFromKeyringPair,
  getStateChange,
} from '../utils/misc';

import { createDidSig, getHexIdentifierFromDID } from '../utils/did'; // eslint-disable-line
>>>>>>> 49811882

/** Class to create, update and destroy revocations */
class RevocationModule {
  /**
   * Creates a new instance of RevocationModule and sets the api
   * @constructor
   * @param {object} api - PolkadotJS API Reference
   * @param signAndSend
   */
  constructor(api, signAndSend) {
    this.api = api;
    this.module = api.tx.revoke;
    this.signAndSend = signAndSend;
  }

  /**
   * Creating a revocation registry
   * @param {string} id - is the unique id of the registry. The function will check whether `id` is already taken or not.
   * @param {Policy} policy - The registry policy
   * @param {Boolean} addOnly - true: credentials can be revoked, but not un-revoked, false: credentials can be revoked and un-revoked
   * @return {Promise<object>} The extrinsic to sign and send.
   */
  createNewRegistryTx(id, policy, addOnly) {
<<<<<<< HEAD
    return this.module.newRegistry(
      id,
      {
        policy: policy.toJSON(),
        addOnly,
      },
    );
=======
    const addReg = {
      id,
      registry: {
        policy: policy.toJSON(),
        add_only: addOnly,
      },
    };
    return this.module.newRegistry(addReg);
>>>>>>> 49811882
  }

  /**
   * Creating a revocation registry
   * @param {string} id - is the unique id of the registry. The function will check whether `id` is already taken or not.
   * @param {Policy} policy - The registry policy
   * @param {Boolean} addOnly - true: credentials can be revoked, but not un-revoked, false: credentials can be revoked and un-revoked
   * @param waitForFinalization
   * @param params
   * @return {Promise<object>} Promise to the pending transaction
   */
  async newRegistry(
    id,
    policy,
    addOnly,
    waitForFinalization = true,
    params = {},
  ) {
    return this.signAndSend(
      this.createNewRegistryTx(id, policy, addOnly),
      waitForFinalization,
      params,
    );
  }

  /**
   * Create a transaction to remove a revocation registry
   * @return {Promise<object>} The extrinsic to sign and send.
   * @param removal - The payload to remove the registry
   * @param didSigs - Array of pairs with each pair of the form `[DidSig, nonce]` where `nonce` is the nonce used while
   * signing the payload
   */
<<<<<<< HEAD
  createRemoveRegistryTx(registryID, lastModified, didKeys) {
    const removal = {
      registryId: registryID,
      lastModified,
    };

    const serializedRemoval = this.getSerializedRemoveRegistry(removal);
    const signedProof = didKeys.getSignatures(serializedRemoval);
    return this.module.removeRegistry(removal, signedProof);
=======
  createRemoveRegistryTx(removal, didSigs) {
    return this.module.removeRegistry(removal, didSigs);
>>>>>>> 49811882
  }

  /**
   * Remove a revocation registry
   * @return {Promise<object>} Promise to the pending transaction
   * @param removal
   * @param didSigs - Array of pairs with each pair of the form `[DidSig, nonce]` where `nonce` is the nonce used while
   * signing the payload
   * @param waitForFinalization
   * @param params
   */
<<<<<<< HEAD
  async removeRegistry(
    registryID,
    lastModified,
    didKeys,
    waitForFinalization = true,
    params = {},
  ) {
    return await this.signAndSend(
      this.createRemoveRegistryTx(registryID, lastModified, didKeys),
      waitForFinalization,
      params,
    );
=======
  async removeRegistry(removal, didSigs, waitForFinalization = true, params = {}) {
    return this.signAndSend(this.createRemoveRegistryTx(removal, didSigs), waitForFinalization, params);
>>>>>>> 49811882
  }

  /**
   * Create transaction to revoke credentials
   * @return {Promise<object>} The extrinsic to sign and send.
   * @param revoke
   * @param didSigs - Array of pairs with each pair of the form `[DidSig, nonce]` where `nonce` is the nonce used while
   * signing the payload
   */
<<<<<<< HEAD
  createRevokeTx(registryID, revokeIds, lastModified, didKeys) {
    const revoke = {
      registryId: registryID,
      revokeIds: [...revokeIds],
      lastModified,
    };

    const serializedRevoke = this.getSerializedRevoke(revoke);
    const signedProof = didKeys.getSignatures(serializedRevoke);
    return this.module.revoke(
      revoke,
      signedProof,
    );
=======
  createRevokeTx(revoke, didSigs) {
    return this.module.revoke(revoke, didSigs);
>>>>>>> 49811882
  }

  /**
   * Revoke credentials
   * @return {Promise<object>} Promise to the pending transaction
   * @param revoke
   * @param didSigs
   * @param waitForFinalization
   * @param params
   */
<<<<<<< HEAD
  async revoke(
    registryID,
    revokeIds,
    lastModified,
    didKeys,
    waitForFinalization = true,
    params = {},
  ) {
    return await this.signAndSend(
      this.createRevokeTx(registryID, revokeIds, lastModified, didKeys),
      waitForFinalization,
      params,
    );
=======
  async revoke(revoke, didSigs, waitForFinalization = true, params = {}) {
    return this.signAndSend(this.createRevokeTx(revoke, didSigs), waitForFinalization, params);
>>>>>>> 49811882
  }

  /**
   * Create transaction to unrevoke credentials
   * @return {Promise<object>} The extrinsic to sign and send.
   * @param unrevoke
   * @param didSigs - Array of pairs with each pair of the form `[DidSig, nonce]` where `nonce` is the nonce used while
   * signing the payload
   */
<<<<<<< HEAD
  createUnrevokeTx(registryID, revokeIds, lastModified, didKeys) {
    const unrevoke = {
      registryId: registryID,
      revokeIds: [...revokeIds],
      lastModified,
    };

    const serializedUnrevoke = this.getSerializedUnrevoke(unrevoke);
    const signedProof = didKeys.getSignatures(serializedUnrevoke);
    return this.module.unrevoke(
      unrevoke,
      signedProof,
    );
=======
  createUnrevokeTx(unrevoke, didSigs) {
    return this.module.unrevoke(unrevoke, didSigs);
>>>>>>> 49811882
  }

  /**
   * Unrevoke credentials
   * @return {Promise<object>} Promise to the pending transaction
   * @param unrevoke
   * @param didSigs - Array of pairs with each pair of the form `[DidSig, nonce]` where `nonce` is the nonce used while
   * signing the payload
   * @param waitForFinalization
   * @param params
   */
<<<<<<< HEAD
  async unrevoke(
    registryID,
    revokeIds,
    lastModified,
    didKeys,
    waitForFinalization = true,
    params = {},
  ) {
    return await this.signAndSend(
      this.createUnrevokeTx(registryID, revokeIds, lastModified, didKeys),
      waitForFinalization,
      params,
    );
=======
  async unrevoke(unrevoke, didSigs, waitForFinalization = true, params = {}) {
    return this.signAndSend(this.createUnrevokeTx(unrevoke, didSigs), waitForFinalization, params);
>>>>>>> 49811882
  }

  /**
   * Get data of the revocation registry like controllers, policy and type.
   * If the registry is not present, error is thrown.
   * @param {string} registryID - Revocation registry ID
   * @return {Promise} A promise to registry data
   */
  async getRevocationRegistry(registryID) {
<<<<<<< HEAD
    const detail = await this.getRegistryDetail(registryID);
    return detail[0];
  }

  /**
   * Get detail of the registry. Its a 2 element array where the first element is the registry's policy and addOnly
   * status and second is the block number where the registry was last modified.
   * @param registryID
   * @returns {Promise<array>}
   */
  async getRegistryDetail(registryID) {
=======
>>>>>>> 49811882
    const resp = await this.api.query.revoke.registries(registryID);
    if (resp.isNone) {
      throw new Error(`Could not find revocation registry: ${registryID}`);
    }

<<<<<<< HEAD
    const respTuple = resp.unwrap();
    if (respTuple.length === 2) {
      return [respTuple[0], respTuple[1].toNumber()];
    }
    throw new Error(`Needed 2 items in response but got${respTuple.length}`);
=======
    return resp.unwrap();
>>>>>>> 49811882
  }

  /**
   * The read-only call get_revocation_status is used to check whether a credential is revoked or not and does not consume any tokens. If
   * @param {string} registryId - Revocation registry ID
   * @param {string} revokeId - Revocation id. This is set as the hash of the credential id.
   * @return {Promise<Boolean>} Returns a promise to true if credential is revoked else to false.
   */
  async getIsRevoked(registryId, revokeId) {
    const resp = await this.api.query.revoke.revocations(registryId, revokeId);
    return !resp.isNone;
  }

  /**
<<<<<<< HEAD
   * Gets the block number in which the registry was last modified in the chain
   * and return it. Throws error if the registry with given id does not exist on
   * chain or chain returns null response.
   * @param registryId
   * @returns {Promise<*|number>}
   */
  async getBlockNoForLastChangeToRegistry(registryId) {
    return (await this.getRegistryDetail(registryId))[1];
  }

  /**
   * Internal helper to avoid code duplication while updating the revocation registry by revoking or unrevoking a credential.
   * @param {function} updateFunc - A function that's called in the context of `dockAPI.revocation` to send an extrinsic. Is either
   * `dockAPI.revocation.revoke` or `dockAPI.revocation.unrevoke`
   * @param {DidKeys} didKeys - The map of DID and keypair to sign the update
   * @param {string} registryId - The registry id being updated
   * @param {string} revId - The revocation id being revoked or unrevoked
   * @returns {Promise<void>}
   */
  async updateRevReg(
    updateFunc,
    didKeys,
    registryId,
    revId,
    waitForFinalization = true,
    params = {},
  ) {
    const lastModified = await this.getBlockNoForLastChangeToRegistry(
      registryId,
    );
    const revokeIds = new BTreeSet();
    revokeIds.add(revId);

    return updateFunc.bind(this)(
      registryId,
      revokeIds,
      lastModified,
      didKeys,
      waitForFinalization,
      params,
    );
  }

  /**
=======
>>>>>>> 49811882
   * TODO: Use the spread operator to accept multiple revocation ids
   * Revoke a single credential. Works only with registries having `OneOf` policy
   * @param registryId - The registry id being updated
   * @param revId - The revocation id that is being revoked
   * @param did
   * @param keyPair
   * @param keyId
   * @param nonce
   * @param didModule
   * @param waitForFinalization
   * @param params
   * @returns {Promise<void>}
   */
<<<<<<< HEAD
  async revokeCredential(
    didKeys,
    registryId,
    revId,
    waitForFinalization = true,
    params = {},
  ) {
    return this.updateRevReg(
      this.revoke,
      didKeys,
      registryId,
      revId,
      waitForFinalization,
      params,
    );
=======
  async revokeCredentialWithOneOfPolicy(registryId, revId, did, keyPair, keyId, { nonce = undefined, didModule = undefined }, waitForFinalization = true, params = {}) {
    const [revoke, sig, sigNonce] = await this.createSignedRevoke(registryId, [revId], did, keyPair, keyId, { nonce, didModule });
    return this.revoke(revoke, [[sig, sigNonce]], waitForFinalization, params);
>>>>>>> 49811882
  }

  /**
   * Unrevoke a single credential. Works only with registries having `OneOf` policy
   * @param registryId
   * @param revId
   * @param did
   * @param keyPair
   * @param keyId
   * @param nonce
   * @param didModule
   * @param waitForFinalization
   * @param params
   * @returns {Promise<Object>}
   */
<<<<<<< HEAD
  async unrevokeCredential(
    didKeys,
    registryId,
    revId,
    waitForFinalization = true,
    params = {},
  ) {
    return this.updateRevReg(
      this.unrevoke,
      didKeys,
      registryId,
      revId,
      waitForFinalization,
      params,
    );
=======
  async unrevokeCredentialWithOneOfPolicy(registryId, revId, did, keyPair, keyId, { nonce = undefined, didModule = undefined }, waitForFinalization = true, params = {}) {
    const [revoke, sig, sigNonce] = await this.createSignedUnRevoke(registryId, [revId], did, keyPair, keyId, { nonce, didModule });
    return this.unrevoke(revoke, [[sig, sigNonce]], waitForFinalization, params);
  }

  async removeRegistryWithOneOfPolicy(registryId, did, keyPair, keyId, { nonce = undefined, didModule = undefined }, waitForFinalization = true, params = {}) {
    const [removal, sig, sigNonce] = await this.createSignedRemove(registryId, did, keyPair, keyId, { nonce, didModule });
    return this.removeRegistry(removal, [[sig, sigNonce]], waitForFinalization, params);
  }

  async createSignedUpdate(updateFunc, registryId, revokeIds, did, keyPair, keyId, { nonce = undefined, didModule = undefined }) {
    const hexDid = getHexIdentifierFromDID(did);
    // eslint-disable-next-line no-param-reassign
    nonce = await getNonce(hexDid, nonce, didModule);

    const update = {
      registry_id: registryId,
      revoke_ids: revokeIds,
      nonce,
    };
    const serializedRevoke = updateFunc.bind(this)(update);
    const signature = getSignatureFromKeyringPair(keyPair, serializedRevoke);
    const didSig = createDidSig(hexDid, keyId, signature);
    return [{ registry_id: registryId, revoke_ids: revokeIds }, didSig, nonce];
  }

  async createSignedRevoke(registryId, revokeIds, did, keyPair, keyId, { nonce = undefined, didModule = undefined }) {
    return this.createSignedUpdate(this.getSerializedRevoke, registryId, revokeIds, did, keyPair, keyId, { nonce, didModule });
  }

  async createSignedUnRevoke(registryId, revokeIds, did, keyPair, keyId, { nonce = undefined, didModule = undefined }) {
    return this.createSignedUpdate(this.getSerializedUnrevoke, registryId, revokeIds, did, keyPair, keyId, { nonce, didModule });
  }

  async createSignedRemove(registryId, did, keyPair, keyId, { nonce = undefined, didModule = undefined }) {
    const hexDid = getHexIdentifierFromDID(did);
    // eslint-disable-next-line no-param-reassign
    nonce = await getNonce(hexDid, nonce, didModule);

    const remove = {
      registry_id: registryId,
      nonce,
    };
    const serializedRemove = this.getSerializedRemoveRegistry(remove);
    const signature = getSignatureFromKeyringPair(keyPair, serializedRemove);
    const didSig = createDidSig(hexDid, keyId, signature);
    return [{ registry_id: registryId }, didSig, nonce];
>>>>>>> 49811882
  }

  /**
   * Serializes a `Revoke` for signing.
   * @param {object} revoke - `Revoke` as expected by the Substrate node
   * @returns {Array} An array of Uint8
   */
  getSerializedRevoke(revoke) {
    return getStateChange(this.api, 'Revoke', revoke);
  }

  /**
   * Serializes a `Unrevoke` for signing.
   * @param {object} unrevoke - `Unrevoke` as expected by the Substrate node
   * @returns {Array} An array of Uint8
   */
  getSerializedUnrevoke(unrevoke) {
    return getStateChange(this.api, 'UnRevoke', unrevoke);
  }

  /**
   * Serializes a `RemoveRegistry` for signing.
   * @param {object} removeReg - `RemoveRegistry` as expected by the Substrate node
   * @returns {Array} An array of Uint8
   */
  getSerializedRemoveRegistry(removeReg) {
    return getStateChange(this.api, 'RemoveRegistry', removeReg);
  }
}

export default RevocationModule;<|MERGE_RESOLUTION|>--- conflicted
+++ resolved
@@ -1,10 +1,3 @@
-<<<<<<< HEAD
-import { BTreeSet } from '@polkadot/types';
-import { getStateChange } from '../utils/misc';
-
-import DidKeys from "../utils/revocation/did-keys"; // eslint-disable-line
-import Policy from "../utils/revocation/policy"; // eslint-disable-line
-=======
 import {
   getNonce,
   getSignatureFromKeyringPair,
@@ -12,7 +5,6 @@
 } from '../utils/misc';
 
 import { createDidSig, getHexIdentifierFromDID } from '../utils/did'; // eslint-disable-line
->>>>>>> 49811882
 
 /** Class to create, update and destroy revocations */
 class RevocationModule {
@@ -36,15 +28,6 @@
    * @return {Promise<object>} The extrinsic to sign and send.
    */
   createNewRegistryTx(id, policy, addOnly) {
-<<<<<<< HEAD
-    return this.module.newRegistry(
-      id,
-      {
-        policy: policy.toJSON(),
-        addOnly,
-      },
-    );
-=======
     const addReg = {
       id,
       registry: {
@@ -53,7 +36,6 @@
       },
     };
     return this.module.newRegistry(addReg);
->>>>>>> 49811882
   }
 
   /**
@@ -86,20 +68,8 @@
    * @param didSigs - Array of pairs with each pair of the form `[DidSig, nonce]` where `nonce` is the nonce used while
    * signing the payload
    */
-<<<<<<< HEAD
-  createRemoveRegistryTx(registryID, lastModified, didKeys) {
-    const removal = {
-      registryId: registryID,
-      lastModified,
-    };
-
-    const serializedRemoval = this.getSerializedRemoveRegistry(removal);
-    const signedProof = didKeys.getSignatures(serializedRemoval);
-    return this.module.removeRegistry(removal, signedProof);
-=======
   createRemoveRegistryTx(removal, didSigs) {
     return this.module.removeRegistry(removal, didSigs);
->>>>>>> 49811882
   }
 
   /**
@@ -111,23 +81,8 @@
    * @param waitForFinalization
    * @param params
    */
-<<<<<<< HEAD
-  async removeRegistry(
-    registryID,
-    lastModified,
-    didKeys,
-    waitForFinalization = true,
-    params = {},
-  ) {
-    return await this.signAndSend(
-      this.createRemoveRegistryTx(registryID, lastModified, didKeys),
-      waitForFinalization,
-      params,
-    );
-=======
   async removeRegistry(removal, didSigs, waitForFinalization = true, params = {}) {
     return this.signAndSend(this.createRemoveRegistryTx(removal, didSigs), waitForFinalization, params);
->>>>>>> 49811882
   }
 
   /**
@@ -137,24 +92,8 @@
    * @param didSigs - Array of pairs with each pair of the form `[DidSig, nonce]` where `nonce` is the nonce used while
    * signing the payload
    */
-<<<<<<< HEAD
-  createRevokeTx(registryID, revokeIds, lastModified, didKeys) {
-    const revoke = {
-      registryId: registryID,
-      revokeIds: [...revokeIds],
-      lastModified,
-    };
-
-    const serializedRevoke = this.getSerializedRevoke(revoke);
-    const signedProof = didKeys.getSignatures(serializedRevoke);
-    return this.module.revoke(
-      revoke,
-      signedProof,
-    );
-=======
   createRevokeTx(revoke, didSigs) {
     return this.module.revoke(revoke, didSigs);
->>>>>>> 49811882
   }
 
   /**
@@ -165,24 +104,8 @@
    * @param waitForFinalization
    * @param params
    */
-<<<<<<< HEAD
-  async revoke(
-    registryID,
-    revokeIds,
-    lastModified,
-    didKeys,
-    waitForFinalization = true,
-    params = {},
-  ) {
-    return await this.signAndSend(
-      this.createRevokeTx(registryID, revokeIds, lastModified, didKeys),
-      waitForFinalization,
-      params,
-    );
-=======
   async revoke(revoke, didSigs, waitForFinalization = true, params = {}) {
     return this.signAndSend(this.createRevokeTx(revoke, didSigs), waitForFinalization, params);
->>>>>>> 49811882
   }
 
   /**
@@ -192,24 +115,8 @@
    * @param didSigs - Array of pairs with each pair of the form `[DidSig, nonce]` where `nonce` is the nonce used while
    * signing the payload
    */
-<<<<<<< HEAD
-  createUnrevokeTx(registryID, revokeIds, lastModified, didKeys) {
-    const unrevoke = {
-      registryId: registryID,
-      revokeIds: [...revokeIds],
-      lastModified,
-    };
-
-    const serializedUnrevoke = this.getSerializedUnrevoke(unrevoke);
-    const signedProof = didKeys.getSignatures(serializedUnrevoke);
-    return this.module.unrevoke(
-      unrevoke,
-      signedProof,
-    );
-=======
   createUnrevokeTx(unrevoke, didSigs) {
     return this.module.unrevoke(unrevoke, didSigs);
->>>>>>> 49811882
   }
 
   /**
@@ -221,24 +128,8 @@
    * @param waitForFinalization
    * @param params
    */
-<<<<<<< HEAD
-  async unrevoke(
-    registryID,
-    revokeIds,
-    lastModified,
-    didKeys,
-    waitForFinalization = true,
-    params = {},
-  ) {
-    return await this.signAndSend(
-      this.createUnrevokeTx(registryID, revokeIds, lastModified, didKeys),
-      waitForFinalization,
-      params,
-    );
-=======
   async unrevoke(unrevoke, didSigs, waitForFinalization = true, params = {}) {
     return this.signAndSend(this.createUnrevokeTx(unrevoke, didSigs), waitForFinalization, params);
->>>>>>> 49811882
   }
 
   /**
@@ -248,34 +139,12 @@
    * @return {Promise} A promise to registry data
    */
   async getRevocationRegistry(registryID) {
-<<<<<<< HEAD
-    const detail = await this.getRegistryDetail(registryID);
-    return detail[0];
-  }
-
-  /**
-   * Get detail of the registry. Its a 2 element array where the first element is the registry's policy and addOnly
-   * status and second is the block number where the registry was last modified.
-   * @param registryID
-   * @returns {Promise<array>}
-   */
-  async getRegistryDetail(registryID) {
-=======
->>>>>>> 49811882
     const resp = await this.api.query.revoke.registries(registryID);
     if (resp.isNone) {
       throw new Error(`Could not find revocation registry: ${registryID}`);
     }
 
-<<<<<<< HEAD
-    const respTuple = resp.unwrap();
-    if (respTuple.length === 2) {
-      return [respTuple[0], respTuple[1].toNumber()];
-    }
-    throw new Error(`Needed 2 items in response but got${respTuple.length}`);
-=======
     return resp.unwrap();
->>>>>>> 49811882
   }
 
   /**
@@ -290,53 +159,6 @@
   }
 
   /**
-<<<<<<< HEAD
-   * Gets the block number in which the registry was last modified in the chain
-   * and return it. Throws error if the registry with given id does not exist on
-   * chain or chain returns null response.
-   * @param registryId
-   * @returns {Promise<*|number>}
-   */
-  async getBlockNoForLastChangeToRegistry(registryId) {
-    return (await this.getRegistryDetail(registryId))[1];
-  }
-
-  /**
-   * Internal helper to avoid code duplication while updating the revocation registry by revoking or unrevoking a credential.
-   * @param {function} updateFunc - A function that's called in the context of `dockAPI.revocation` to send an extrinsic. Is either
-   * `dockAPI.revocation.revoke` or `dockAPI.revocation.unrevoke`
-   * @param {DidKeys} didKeys - The map of DID and keypair to sign the update
-   * @param {string} registryId - The registry id being updated
-   * @param {string} revId - The revocation id being revoked or unrevoked
-   * @returns {Promise<void>}
-   */
-  async updateRevReg(
-    updateFunc,
-    didKeys,
-    registryId,
-    revId,
-    waitForFinalization = true,
-    params = {},
-  ) {
-    const lastModified = await this.getBlockNoForLastChangeToRegistry(
-      registryId,
-    );
-    const revokeIds = new BTreeSet();
-    revokeIds.add(revId);
-
-    return updateFunc.bind(this)(
-      registryId,
-      revokeIds,
-      lastModified,
-      didKeys,
-      waitForFinalization,
-      params,
-    );
-  }
-
-  /**
-=======
->>>>>>> 49811882
    * TODO: Use the spread operator to accept multiple revocation ids
    * Revoke a single credential. Works only with registries having `OneOf` policy
    * @param registryId - The registry id being updated
@@ -350,27 +172,9 @@
    * @param params
    * @returns {Promise<void>}
    */
-<<<<<<< HEAD
-  async revokeCredential(
-    didKeys,
-    registryId,
-    revId,
-    waitForFinalization = true,
-    params = {},
-  ) {
-    return this.updateRevReg(
-      this.revoke,
-      didKeys,
-      registryId,
-      revId,
-      waitForFinalization,
-      params,
-    );
-=======
   async revokeCredentialWithOneOfPolicy(registryId, revId, did, keyPair, keyId, { nonce = undefined, didModule = undefined }, waitForFinalization = true, params = {}) {
     const [revoke, sig, sigNonce] = await this.createSignedRevoke(registryId, [revId], did, keyPair, keyId, { nonce, didModule });
     return this.revoke(revoke, [[sig, sigNonce]], waitForFinalization, params);
->>>>>>> 49811882
   }
 
   /**
@@ -386,23 +190,6 @@
    * @param params
    * @returns {Promise<Object>}
    */
-<<<<<<< HEAD
-  async unrevokeCredential(
-    didKeys,
-    registryId,
-    revId,
-    waitForFinalization = true,
-    params = {},
-  ) {
-    return this.updateRevReg(
-      this.unrevoke,
-      didKeys,
-      registryId,
-      revId,
-      waitForFinalization,
-      params,
-    );
-=======
   async unrevokeCredentialWithOneOfPolicy(registryId, revId, did, keyPair, keyId, { nonce = undefined, didModule = undefined }, waitForFinalization = true, params = {}) {
     const [revoke, sig, sigNonce] = await this.createSignedUnRevoke(registryId, [revId], did, keyPair, keyId, { nonce, didModule });
     return this.unrevoke(revoke, [[sig, sigNonce]], waitForFinalization, params);
@@ -450,7 +237,6 @@
     const signature = getSignatureFromKeyringPair(keyPair, serializedRemove);
     const didSig = createDidSig(hexDid, keyId, signature);
     return [{ registry_id: registryId }, didSig, nonce];
->>>>>>> 49811882
   }
 
   /**
