--- conflicted
+++ resolved
@@ -6,14 +6,10 @@
 import { u8aToHex } from '@polkadot/util';
 import { isHexWithGivenByteSize, getHexIdentifier } from './codec';
 import {
-<<<<<<< HEAD
-  PublicKeyEd25519, PublicKeySecp256k1, PublicKey, VerificationRelationship,
-=======
   PublicKeyEd25519,
   PublicKeySecp256k1,
   PublicKey, // eslint-disable-line
   VerificationRelationship, // eslint-disable-line
->>>>>>> dc063a80
 } from '../public-keys';
 
 import { Signature } from "../signatures"; // eslint-disable-line
@@ -105,6 +101,10 @@
   toString() {
     return `${DockDIDQualifier}${this.asDid}`;
   }
+
+  toStringSS58() {
+    return `${DockDIDQualifier}${encodeAddress(this.asDid)}`;
+  }
 }
 
 export class DockDidMethodKey extends DockDidOrDidMethodKey {
@@ -127,6 +127,10 @@
 
   toString() {
     return `${DockDIDMethodKeyQualifier}${this.asDidMethodKey}`;
+  }
+
+  toStringSS58() {
+    return `${DockDIDMethodKeyQualifier}${encodeAddress(this.asDidMethodKey)}`;
   }
 }
 
@@ -240,12 +244,12 @@
 
 /**
  * Return a fully qualified Dock DID id, i.e. "did:dock:<SS58 string>"
- * @param {string} hexDid - The hex blob id (without the qualifier)
+ * @param {string|object} hexDid - The hex blob id (without the qualifier)
  * @returns {string} - The fully qualified Blob id
  */
 export function hexDIDToQualified(hexDid) {
-  if (typeof hexDid === 'object') {
-    return String(hexDid);
+  if (typeof hexDid?.toStringSS58 === 'function') {
+    return hexDid.toStringSS58();
   } else {
     const ss58Address = encodeAddress(hexDid);
 
