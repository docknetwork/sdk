import { ec as EC } from 'elliptic';

import {
  PublicKey, PublicKeyEd25519, PublicKeySecp256k1, PublicKeySr25519, // eslint-disable-line
} from '../public-keys';
import {
  Signature, SignatureEd25519, SignatureSecp256k1, SignatureSr25519, // eslint-disable-line
} from '../signatures';

const secp256k1Curve = new EC('secp256k1');

/** // TODO: Error handling when `stateChange` is not registered
 * Helper function to return bytes of a `StateChange` enum. Updates like key change, DID removal, revocation, etc
 * require the change to be wrapped in `StateChange` before serializing for signing.
 * @param {object} api - Promise API from polkadot-js
 * @param {object} stateChange - A representation of a `StateChange` enum variant
 * @return {array} An array of Uint8
 */
export function getBytesForStateChange(api, stateChange) {
  return api.createType('StateChange', stateChange).toU8a();
}

export function getStateChange(api, name, value) {
  const stateChange = {};
  stateChange[name] = value;
  return getBytesForStateChange(api, stateChange);
}

/**
 * Generate keypair for Ecdsa over Secp256k1. Explicitly denying other options to keep the API simple
 * @param {string} [pers] - A string
 * @param {array|string} [entropy] - A byte array or hex string
 * @returns {object} A keypair
 */

export function generateEcdsaSecp256k1Keypair(pers = null, entropy = null) {
  return secp256k1Curve.genKeyPair({ pers, entropy });
}

/**
 * Verify a given signature on a given message
 * @param {array} message - Bytes of message
 * @param {SignatureSecp256k1} signature - signature to verify
 * @param {PublicKeySecp256k1} publicKey - Secp256k1 public key for verification
 * @returns {boolean} True when signature is valid, false otherwise
 */
export function verifyEcdsaSecp256k1Sig(message, signature, publicKey) {
  // Remove the leading `0x`
  const sigHex = signature.value.slice(2);
  // Break it in 2 chunks of 32 bytes each
  const sig = { r: sigHex.slice(0, 64), s: sigHex.slice(64, 128) };
  // Remove the leading `0x`
  const pkHex = publicKey.value.slice(2);
  // Generate public key object. Not extracting the public key for signature as the verifier
  // should always know what public key is being used.
  const pk = secp256k1Curve.keyFromPublic(pkHex, 'hex');
  return secp256k1Curve.verify(message, sig, pk);
}

/**
 * Inspect the `type` of the `KeyringPair` to generate the correct kind of PublicKey.
 * @param {object} pair - A polkadot-js KeyringPair.
 * @return {PublicKey} An instance of the correct subclass of PublicKey
 */
export function getPublicKeyFromKeyringPair(pair) {
  switch (pair.type) {
    case 'ed25519':
      return PublicKeyEd25519.fromKeyringPair(pair);
    case 'sr25519':
      return PublicKeySr25519.fromKeyringPair(pair);
    case 'ecdsa':
      return PublicKeySecp256k1.fromKeyringPair(pair);
    default:
      throw new Error('Only ed25519, sr25519 and secp256k1 keys supported as of now');
  }
}

/**
 * Inspect the `type` of the `KeyringPair` to generate the correct kind of Signature.
 * @param {object} pair - A polkadot-js KeyringPair.
 * @param {array} message - an array of bytes (Uint8)
 * @returns {Signature} An instance of the correct subclass of Signature
 */
export function getSignatureFromKeyringPair(pair, message) {
  switch (pair.type) {
    case 'ed25519':
      return new SignatureEd25519(message, pair);
    case 'sr25519':
      return new SignatureSr25519(message, pair);
    case 'ecdsa':
      return new SignatureSecp256k1(message, pair);
    default:
      throw new Error('Only ed25519, sr25519 and secp256k1 keys supported as of now');
  }
<<<<<<< HEAD
=======
  return new Cls(message, pair);
}

/**
 * Get unique elements from an array as seen by the filterCallback function.
 * @param {array} a - Array to check for duplicates.
 * @param {function} filterCallback - Elements will be fed to this function before comparison.
 * @returns {*}
 */
export function getUniqueElementsFromArray(a, filterCallback) {
  const seen = new Set();
  return a.filter((item) => {
    const k = filterCallback(item);
    return seen.has(k) ? false : seen.add(k);
  });
>>>>>>> 240155d7
}<|MERGE_RESOLUTION|>--- conflicted
+++ resolved
@@ -92,9 +92,6 @@
     default:
       throw new Error('Only ed25519, sr25519 and secp256k1 keys supported as of now');
   }
-<<<<<<< HEAD
-=======
-  return new Cls(message, pair);
 }
 
 /**
@@ -109,5 +106,4 @@
     const k = filterCallback(item);
     return seen.has(k) ? false : seen.add(k);
   });
->>>>>>> 240155d7
 }