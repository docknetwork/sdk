import jsonld from 'jsonld';
import jsigs from 'jsonld-signatures';

import base64url from 'base64url';
import CredentialIssuancePurpose from './CredentialIssuancePurpose';
import defaultDocumentLoader from './document-loader';
import { getAndValidateSchemaIfPresent } from './schema';
import { isRevocationCheckNeeded, checkRevocationStatus } from '../revocation';
import DIDResolver from "../../did-resolver"; // eslint-disable-line

import { getSuiteFromKeyDoc, expandJSONLD, getKeyFromDIDDocument } from './helpers';
import { DEFAULT_CONTEXT_V1_URL, credentialContextField } from './constants';
import { ensureValidDatetime } from '../type-helpers';

import {
<<<<<<< HEAD
  EcdsaSepc256k1Signature2019,
  Ed25519Signature2018,
  Sr25519Signature2020,
  Bls12381PSSignatureDock2023,
  Bls12381PSSignatureProofDock2023,
  Bls12381BBSSignatureDock2022,
  Bls12381BBSSignatureProofDock2022,
  Bls12381BBSSignatureDock2023,
  Bls12381BBSSignatureProofDock2023,
=======
  EcdsaSepc256k1Signature2019, Ed25519Signature2018, Sr25519Signature2020,
  Bls12381BBSSignatureDock2022, Bls12381BBSSignatureProofDock2022, JsonWebSignature2020,
>>>>>>> 1cbbdf20
} from './custom_crypto';
import { signJWS } from './jws';

export const VC_ISSUE_TYPE_JSONLD = 'jsonld';
export const VC_ISSUE_TYPE_PROOFVALUE = 'proofValue';
export const VC_ISSUE_TYPE_JWT = 'jwt';
export const VC_ISSUE_TYPE_DEFAULT = VC_ISSUE_TYPE_JSONLD;

/**
 * @param {string|object} obj - Object with ID property or a string
 * @returns {string|undefined} Object's id property or the initial string value
 * @private
 */
function getId(obj) {
  if (!obj) {
    return undefined;
  }
  if (typeof obj === 'string') {
    return obj;
  }
<<<<<<< HEAD
  return obj.id; // || 'did:dock:' + String(obj);
=======
  return obj.id;
}

function dateStringToTimestamp(dateStr) {
  return Math.floor(Date.parse(dateStr) / 1000);
}

export function formatToJWTPayload(keyDoc, cred) {
  const kid = keyDoc.id;
  const credentialIssuer = cred.issuer;
  const subject = cred.credentialSubject.id;
  const { issuanceDate, expirationDate } = cred;

  // NOTE: Expecting validFrom here for future spec support
  const validFrom = cred.validFrom || issuanceDate;

  // References: https://www.w3.org/TR/vc-data-model/#jwt-encoding
  // https://www.rfc-editor.org/rfc/rfc7519#section-4.1.6
  const vcJwtPayload = {
    jti: cred.id,
    sub: subject || '',
    iss: credentialIssuer.id || credentialIssuer,
    iat: dateStringToTimestamp(issuanceDate),
    vc: cred,
  };

  if (validFrom) {
    vcJwtPayload.nbf = dateStringToTimestamp(validFrom);
  }

  if (expirationDate) {
    vcJwtPayload.exp = dateStringToTimestamp(expirationDate);
  }

  const vcJwtHeader = {
    typ: 'JWT',
    kid,
  };

  return [vcJwtHeader, vcJwtPayload];
>>>>>>> 1cbbdf20
}

/**
 * @param {object} credential - An object that could be a VerifiableCredential.
 * @throws {Error}
 */
export function checkCredentialJSONLD(credential) {
  // Ensure VerifiableCredential is listed in credential types
  if (!jsonld.getValues(credential, 'type').includes('VerifiableCredential')) {
    throw new Error('"type" must include `VerifiableCredential`.');
  }

  // Ensure issuanceDate cardinality
  if (jsonld.getValues(credential, 'issuanceDate').length > 1) {
    throw new Error('"issuanceDate" property can only have one value.');
  }

  // Ensure issuer cardinality
  if (jsonld.getValues(credential, 'issuer').length > 1) {
    throw new Error('"issuer" property can only have one value.');
  }

  // Ensure evidences are URIs
  jsonld.getValues(credential, 'evidence').forEach((evidence) => {
    const evidenceId = getId(evidence);
    if (evidenceId && !evidenceId.includes(':')) {
      throw new Error(`"evidence" id must be a URL: ${evidence}`);
    }
  });
}

/**
 * @param {object} credential - An object that could be a VerifiableCredential.
 * @throws {Error}
 */
export function checkCredentialRequired(credential) {
  // Ensure first context is DEFAULT_CONTEXT_V1_URL
  if (credential['@context'][0] !== DEFAULT_CONTEXT_V1_URL) {
    throw new Error(
      `"${DEFAULT_CONTEXT_V1_URL}" needs to be first in the contexts array.`,
    );
  }

  // Ensure type property exists
  if (!credential.type) {
    throw new Error('"type" property is required.');
  }

  // Ensure credential has subject
  if (!credential.credentialSubject) {
    throw new Error('"credentialSubject" property is required.');
  }

  // Ensure issuer is valid
  const issuer = getId(credential.issuer);
  if (!issuer) {
    throw new Error(
      `"issuer" must be an object with ID property or a string. Got: ${credential.issuer}`,
    );
  } else if (!issuer.includes(':')) {
    throw new Error('"issuer" id must be in URL format.');
  }

  // Ensure there is an issuance date, if exists
  if (!credential.issuanceDate) {
    throw new Error('"issuanceDate" property is required.');
  } else {
    ensureValidDatetime(credential.issuanceDate);
  }
}

/**
 * @param {object} credential - An object that could be a VerifiableCredential.
 * @throws {Error}
 */
export function checkCredentialOptional(credential) {
  // Ensure credential status is valid, if exists
  if ('credentialStatus' in credential) {
    if (!credential.credentialStatus.id) {
      throw new Error('"credentialStatus" must include an id.');
    }
    if (!credential.credentialStatus.type) {
      throw new Error('"credentialStatus" must include a type.');
    }
  }

  // Ensure expiration date is valid, if exists
  if ('expirationDate' in credential) {
    ensureValidDatetime(credential.expirationDate);
  }
}

/**
 * @param {object} credential - An object that could be a VerifiableCredential.
 * @throws {Error}
 */
export function checkCredential(credential) {
  checkCredentialRequired(credential);
  checkCredentialOptional(credential);
  checkCredentialJSONLD(credential);
}

/**
 * @typedef {object} VerifiableParams The Options to verify credentials and presentations.
 * @property {string} [challenge] - proof challenge Required.
 * @property {string} [domain] - proof domain (optional)
 * @property {string} [controller] - controller (optional)
 * @property {DIDResolver} [resolver] - Resolver to resolve the issuer DID (optional)
 * @property {Boolean} [unsignedPresentation] - Whether to verify the proof or not
 * @property {Boolean} [compactProof] - Whether to compact the JSON-LD or not.
 * @property {Boolean} [forceRevocationCheck] - Whether to force revocation check or not.
 * Warning, setting forceRevocationCheck to false can allow false positives when verifying revocable credentials.
 * @property {object} [purpose] - A purpose other than the default CredentialIssuancePurpose
 * @property {object} [revocationApi] - An object representing a map. "revocation type -> revocation API". The API is used to check
 * revocation status. For now, the object specifies the type as key and the value as the API, but the structure can change
 * as we support more APIs there are more details associated with each API. Only Dock is supported as of now.
 * @property {object} [schemaApi] - An object representing a map. "schema type -> schema API". The API is used to get
 * a schema doc. For now, the object specifies the type as key and the value as the API, but the structure can change
 * as we support more APIs there are more details associated with each API. Only Dock is supported as of now.
 * @property {object} [documentLoader] - A document loader, can be null and use the default
 */

/**
 * Verify a Verifiable Credential. Returns the verification status and error in an object
 * @param {object} [vcJSONorString] The VCDM Credential as JSON-LD or JWT string
 * @param {VerifiableParams} options Verify parameters, this object is passed down to jsonld-signatures calls
 * @return {Promise<object>} verification result. The returned object will have a key `verified` which is true if the
 * credential is valid and not revoked and false otherwise. The `error` will describe the error if any.
 */
<<<<<<< HEAD
// TODO: perform verification on the expanded JSON-LD credential
export async function verifyCredential(
  credential,
  {
    resolver = null,
    compactProof = true,
    forceRevocationCheck = true,
    revocationApi = null,
    schemaApi = null,
    documentLoader = null,
    purpose = null,
    controller = null,
    suite = [],
    verifyDates = true,
  } = {},
) {
=======
// eslint-disable-next-line sonarjs/cognitive-complexity
export async function verifyCredential(vcJSONorString, {
  resolver = null,
  compactProof = true,
  forceRevocationCheck = true,
  revocationApi = null,
  schemaApi = null,
  documentLoader = null,
  purpose = null,
  controller = null,
  suite = [],
  verifyDates = true,
} = {}) {
>>>>>>> 1cbbdf20
  if (documentLoader && resolver) {
    throw new Error(
      'Passing resolver and documentLoader results in resolver being ignored, please re-factor.',
    );
  }

  const isJWT = typeof vcJSONorString === 'string';
  const credential = isJWT ? JSON.parse(base64url.decode(vcJSONorString.split('.')[1])).vc : vcJSONorString;

  if (!credential) {
    throw new TypeError('A "credential" property is required for verifying.');
  }

  // Set document loader
  const docLoader = documentLoader || defaultDocumentLoader(resolver);

  // Check credential is valid
  checkCredential(credential);

  // Check expiration date
  if (verifyDates && 'expirationDate' in credential) {
    const expirationDate = new Date(credential.expirationDate);
    const currentDate = new Date();
    if (currentDate > expirationDate) {
      const error = new Error('Credential has expired');
      return {
        verified: false,
        error,
        results: [
          {
            verified: false,
            expirationDate,
            error: {
              name: error.name,
              message: error.message,
            },
          },
        ],
      };
    }
  }

  // Expand credential JSON-LD
  const expandedCredential = await expandJSONLD(credential, {
    documentLoader: docLoader,
  });

  // Validate schema
  if (schemaApi) {
    await getAndValidateSchemaIfPresent(
      expandedCredential,
      schemaApi,
      credential[credentialContextField],
      docLoader,
    );
  }

  // JWT formatted credential?
  if (isJWT) {
    const jwtSplit = vcJSONorString.split('.');
    if (jwtSplit.length !== 3) {
      throw new Error('Malformed JWT');
    }

    const header = JSON.parse(base64url.decode(jwtSplit[0]).toString());
    if (!header.kid) {
      throw new Error('No kid in JWT header');
    }

    const { document: didDocument } = await docLoader(header.kid);
    const keyDocument = getKeyFromDIDDocument(didDocument, header.kid);
    const keyDocSuite = await getSuiteFromKeyDoc(keyDocument, false, { detached: false, header });
    const verified = await keyDocSuite.verifySignature({
      verifyData: new Uint8Array(Buffer.from(jwtSplit[1], 'utf8')),
      verificationMethod: keyDocument,
      proof: {
        jws: vcJSONorString,
      },
    });

    return { verified };
  }

  // Verify with jsonld-signatures otherwise
  const result = await jsigs.verify(credential, {
    purpose:
      purpose
      || new CredentialIssuancePurpose({
        controller,
      }),
    // TODO: support more key types, see digitalbazaar github
    suite: [
      new Ed25519Signature2018(),
      new EcdsaSepc256k1Signature2019(),
      new Sr25519Signature2020(),
      new Bls12381BBSSignatureDock2022(),
      new Bls12381BBSSignatureProofDock2022(),
<<<<<<< HEAD
      new Bls12381BBSSignatureDock2023(),
      new Bls12381BBSSignatureProofDock2023(),
      new Bls12381PSSignatureDock2023(),
      new Bls12381PSSignatureProofDock2023(),
=======
      new JsonWebSignature2020(),
>>>>>>> 1cbbdf20
      ...suite,
    ],
    documentLoader: docLoader,
    compactProof,
  });

  // Check for revocation only if the credential is verified and revocation check is needed.
  if (
    result.verified
    && isRevocationCheckNeeded(
      expandedCredential,
      forceRevocationCheck,
      revocationApi,
    )
  ) {
    const revResult = await checkRevocationStatus(
      expandedCredential,
      revocationApi,
    );

    // If revocation check fails, return the error else return the result of credential verification to avoid data loss.
    if (!revResult.verified) {
      return revResult;
    }
  }
  return result;
}

/**
 * Issue a Verifiable credential
 * @param {object} keyDoc - key document containing `id`, `controller`, `type`, `privateKeyBase58` and `publicKeyBase58`
 * @param {object} credential - Credential to be signed.
 * @param {Boolean} [compactProof] - Whether to compact the JSON-LD or not.
 * @param documentLoader
 * @param purpose
 * @param expansionMap
 * @param {object} [issuerObject] - Optional issuer object to assign
 * @param {Boolean} [addSuiteContext] - Toggles the default
 *   behavior of each signature suite enforcing the presence of its own
 *   `@context` (if it is not present, it's added to the context list).
 * @param {(jsonld|jwt|proofValue)} [type] - Optional format/type of the credential (JSON-LD, JWT, proofValue)
 * @return {Promise<object>} The signed credential object.
 */
<<<<<<< HEAD
export async function issueCredential(
  keyDoc,
  credential,
  compactProof = true,
  documentLoader = null,
  purpose = null,
  expansionMap = null,
  issuerObject = null,
  addSuiteContext = false,
  useProofValue = false,
) {
  // Get suite from keyDoc parameter
  const suite = getSuiteFromKeyDoc(keyDoc, useProofValue);
  if (!suite.verificationMethod) {
    throw new TypeError('"suite.verificationMethod" property is required.');
  }
=======
export async function issueCredential(keyDoc, credential, compactProof = true, documentLoader = null, purpose = null, expansionMap = null, issuerObject = null, addSuiteContext = true, type = VC_ISSUE_TYPE_DEFAULT) {
  const useProofValue = type === VC_ISSUE_TYPE_PROOFVALUE;
  const useJWT = type === VC_ISSUE_TYPE_JWT;
>>>>>>> 1cbbdf20

  // Clone the credential object to prevent mutation
  const issuerId = credential.issuer || keyDoc.controller;
  const cred = {
    ...credential,
    issuer: issuerObject
      ? {
        ...issuerObject,
        id: issuerId,
      }
      : issuerId,
  };

  // Ensure credential is valid
  checkCredential(cred);

  // Should use JWT format?
  if (useJWT) {
    // Format to VC JWT spec
    const [vcJwtHeader, vcJwtPayload] = formatToJWTPayload(keyDoc, cred);

    // Get suite from keyDoc parameter
    const jwtOpts = { detached: false, header: vcJwtHeader };
    const suite = await getSuiteFromKeyDoc(keyDoc, false, jwtOpts);
    return signJWS(suite.signer || suite, suite.alg, jwtOpts, vcJwtPayload);
  }

  // Get suite from keyDoc parameter
  const suite = await getSuiteFromKeyDoc(keyDoc, useProofValue);
  if (!suite.verificationMethod) {
    throw new TypeError('"suite.verificationMethod" property is required.');
  }

  // Sign and return the credential with jsonld-signatures otherwise
  return jsigs.sign(cred, {
    purpose: purpose || new CredentialIssuancePurpose(),
    documentLoader: documentLoader || defaultDocumentLoader(),
    suite,
    compactProof,
    expansionMap,
    addSuiteContext,
  });
}<|MERGE_RESOLUTION|>--- conflicted
+++ resolved
@@ -13,7 +13,6 @@
 import { ensureValidDatetime } from '../type-helpers';
 
 import {
-<<<<<<< HEAD
   EcdsaSepc256k1Signature2019,
   Ed25519Signature2018,
   Sr25519Signature2020,
@@ -23,10 +22,7 @@
   Bls12381BBSSignatureProofDock2022,
   Bls12381BBSSignatureDock2023,
   Bls12381BBSSignatureProofDock2023,
-=======
-  EcdsaSepc256k1Signature2019, Ed25519Signature2018, Sr25519Signature2020,
-  Bls12381BBSSignatureDock2022, Bls12381BBSSignatureProofDock2022, JsonWebSignature2020,
->>>>>>> 1cbbdf20
+  JsonWebSignature2020
 } from './custom_crypto';
 import { signJWS } from './jws';
 
@@ -47,9 +43,6 @@
   if (typeof obj === 'string') {
     return obj;
   }
-<<<<<<< HEAD
-  return obj.id; // || 'did:dock:' + String(obj);
-=======
   return obj.id;
 }
 
@@ -90,7 +83,6 @@
   };
 
   return [vcJwtHeader, vcJwtPayload];
->>>>>>> 1cbbdf20
 }
 
 /**
@@ -220,24 +212,6 @@
  * @return {Promise<object>} verification result. The returned object will have a key `verified` which is true if the
  * credential is valid and not revoked and false otherwise. The `error` will describe the error if any.
  */
-<<<<<<< HEAD
-// TODO: perform verification on the expanded JSON-LD credential
-export async function verifyCredential(
-  credential,
-  {
-    resolver = null,
-    compactProof = true,
-    forceRevocationCheck = true,
-    revocationApi = null,
-    schemaApi = null,
-    documentLoader = null,
-    purpose = null,
-    controller = null,
-    suite = [],
-    verifyDates = true,
-  } = {},
-) {
-=======
 // eslint-disable-next-line sonarjs/cognitive-complexity
 export async function verifyCredential(vcJSONorString, {
   resolver = null,
@@ -251,7 +225,6 @@
   suite = [],
   verifyDates = true,
 } = {}) {
->>>>>>> 1cbbdf20
   if (documentLoader && resolver) {
     throw new Error(
       'Passing resolver and documentLoader results in resolver being ignored, please re-factor.',
@@ -349,14 +322,11 @@
       new Sr25519Signature2020(),
       new Bls12381BBSSignatureDock2022(),
       new Bls12381BBSSignatureProofDock2022(),
-<<<<<<< HEAD
       new Bls12381BBSSignatureDock2023(),
       new Bls12381BBSSignatureProofDock2023(),
       new Bls12381PSSignatureDock2023(),
       new Bls12381PSSignatureProofDock2023(),
-=======
       new JsonWebSignature2020(),
->>>>>>> 1cbbdf20
       ...suite,
     ],
     documentLoader: docLoader,
@@ -400,28 +370,9 @@
  * @param {(jsonld|jwt|proofValue)} [type] - Optional format/type of the credential (JSON-LD, JWT, proofValue)
  * @return {Promise<object>} The signed credential object.
  */
-<<<<<<< HEAD
-export async function issueCredential(
-  keyDoc,
-  credential,
-  compactProof = true,
-  documentLoader = null,
-  purpose = null,
-  expansionMap = null,
-  issuerObject = null,
-  addSuiteContext = false,
-  useProofValue = false,
-) {
-  // Get suite from keyDoc parameter
-  const suite = getSuiteFromKeyDoc(keyDoc, useProofValue);
-  if (!suite.verificationMethod) {
-    throw new TypeError('"suite.verificationMethod" property is required.');
-  }
-=======
 export async function issueCredential(keyDoc, credential, compactProof = true, documentLoader = null, purpose = null, expansionMap = null, issuerObject = null, addSuiteContext = true, type = VC_ISSUE_TYPE_DEFAULT) {
   const useProofValue = type === VC_ISSUE_TYPE_PROOFVALUE;
   const useJWT = type === VC_ISSUE_TYPE_JWT;
->>>>>>> 1cbbdf20
 
   // Clone the credential object to prevent mutation
   const issuerId = credential.issuer || keyDoc.controller;
