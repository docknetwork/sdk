--- conflicted
+++ resolved
@@ -20,13 +20,10 @@
 import { DEFAULT_CONTEXT_V1_URL } from './constants';
 
 import {
-<<<<<<< HEAD
   EcdsaSepc256k1Signature2019,
   Ed25519Signature2018,
   Sr25519Signature2020,
-=======
-  EcdsaSepc256k1Signature2019, Ed25519Signature2018, JsonWebSignature2020, Sr25519Signature2020,
->>>>>>> 1cbbdf20
+  JsonWebSignature2020
 } from './custom_crypto';
 
 import Bls12381BBSSignatureDock2022 from './crypto/Bls12381BBSSignatureDock2022';
@@ -165,10 +162,7 @@
       new Ed25519Signature2018(),
       new EcdsaSepc256k1Signature2019(),
       new Sr25519Signature2020(),
-<<<<<<< HEAD
-=======
       new JsonWebSignature2020(),
->>>>>>> 1cbbdf20
       ...suite,
     ],
   };
@@ -232,32 +226,6 @@
  * @param {object} [presentationPurpose] - Optional presentation purpose to override default AuthenticationProofPurpose
  * @return {Promise<VerifiablePresentation>} A VerifiablePresentation with a proof.
  */
-<<<<<<< HEAD
-export async function signPresentation(
-  presentation,
-  keyDoc,
-  challenge,
-  domain,
-  resolver = null,
-  compactProof = true,
-  presentationPurpose = null,
-) {
-  const suite = getSuiteFromKeyDoc(keyDoc);
-  const purpose = presentationPurpose
-    || new AuthenticationProofPurpose({
-      domain,
-      challenge,
-    });
-
-  const documentLoader = defaultDocumentLoader(resolver);
-  return jsigs.sign(presentation, {
-    purpose,
-    documentLoader,
-    domain,
-    challenge,
-    compactProof,
-    suite,
-=======
 export async function signPresentation(presentation, keyDoc, challenge, domain, resolver = null, compactProof = true, presentationPurpose = null, addSuiteContext = true) {
   const suite = await getSuiteFromKeyDoc(keyDoc);
   const purpose = presentationPurpose || new AuthenticationProofPurpose({
@@ -268,7 +236,6 @@
   const documentLoader = defaultDocumentLoader(resolver);
   return jsigs.sign(presentation, {
     purpose, documentLoader, domain, challenge, compactProof, suite, addSuiteContext,
->>>>>>> 1cbbdf20
   });
 }
 
