import { randomAsHex } from '@polkadot/util-crypto';
import {
  hexToU8a, stringToHex, stringToU8a, u8aToHex,
} from '@polkadot/util';
import {
  Accumulator,
  SignatureParamsG1,
  KeypairG2,
  SignatureG1,
  Signature,
  PositiveAccumulator,
  Statement,
  Statements,
  WitnessEqualityMetaStatement,
  MetaStatement,
  MetaStatements,
  ProofSpecG1,
  Witness,
  Witnesses,
  CompositeProofG1,
  WitnessUpdatePublicInfo,
<<<<<<< HEAD
} from '@docknetwork/crypto-wasm-ts';
import { InMemoryState } from '@docknetwork/crypto-wasm-ts/lib/crypto-wasm-ts/src/accumulator/in-memory-persistence';
import { DockAPI } from '../../../src';
import {
  FullNodeEndpoint,
  TestAccountURI,
  TestKeyringOpts,
} from '../../test-constants';
import {
  createKeyDetail,
  createNewDockDID,
  getHexIdentifierFromDID,
} from '../../../src/utils/did';
import { getPublicKeyFromKeyringPair } from '../../../src/utils/misc';
=======
  AccumulatorParams,
  BBSPlusPublicKeyG2,
  AccumulatorPublicKey,
  initializeWasm,
} from '@docknetwork/crypto-wasm-ts';
import { InMemoryState } from '@docknetwork/crypto-wasm-ts/lib/crypto-wasm-ts/src/accumulator/in-memory-persistence';
import { DockAPI } from '../../../src';
import { FullNodeEndpoint, TestAccountURI, TestKeyringOpts } from '../../test-constants';
import { createNewDockDID } from '../../../src/utils/did';
>>>>>>> 49811882
import BBSPlusModule from '../../../src/modules/bbs-plus';
import AccumulatorModule from '../../../src/modules/accumulator';
import { getAllEventsFromBlock } from '../../../src/utils/chain-ops';
import { getRevealedUnrevealed } from './utils';
import { registerNewDIDUsingPair } from '../helpers';

describe('Complete demo of anonymous credentials using BBS+ and accumulator', () => {
  const dock = new DockAPI();
  let account;
  let issuerDid;
  let issuerKeypair;
  let accumulatorManagerDid;
  let accumulatorManagerKeypair;

  let issuerBbsPlusKeypair;
  let accumulatorKeypair;
  let accumulatorId;
  let accumulator;

  const seedAccum = randomAsHex(32);
  const accumulatorState = new InMemoryState();

  let signature;
  let membershipWitness;

  // User's attributes which will be signed by the issuer of the credential
  const attributes = [
    stringToU8a('John'), // First name
    stringToU8a('Smith'), // Last name
    stringToU8a('M'), // Gender
    stringToU8a('New York'), // City
    stringToU8a('129086521911'), // SSN
    stringToU8a('userid-xyz'), // user/credential id, this is put in the accumulator and used for revocation
  ];
  const attributeCount = attributes.length;

  function encodedAttributes(attrs) {
    const encoded = [];
    for (let i = 0; i < attrs.length; i++) {
      if (i === attributeCount - 1) {
        // The last attribute is used for revocation and is thus put into the accumulator so encoding it in a
        // different way.
        encoded.push(Accumulator.encodeBytesAsAccumulatorMember(attrs[i]));
      } else {
        encoded.push(Signature.encodeMessageForSigning(attrs[i]));
      }
    }
    return encoded;
  }

  async function proveAndVerify() {
    const encodedAttrs = encodedAttributes(attributes);

    // User reveals 1 attribute at index 1 to verifier
    const revealedAttrIndices = new Set();
    revealedAttrIndices.add(1);
    const [revealedAttrs, unrevealedAttrs] = getRevealedUnrevealed(encodedAttrs, revealedAttrIndices);

<<<<<<< HEAD
    const queriedPk = await dock.bbsPlusModule.getPublicKey(issuerDid, 1, true);
    const sigParams = new SignatureParamsG1(
      SignatureParamsG1.valueFromBytes(hexToU8a(queriedPk.params.bytes)),
    );
    const sigPk = hexToU8a(queriedPk.bytes);

    const accum = await dock.accumulatorModule.getAccumulator(
      accumulatorId,
      true,
    );
    const accumParams = hexToU8a(accum.publicKey.params.bytes);
    const accumPk = hexToU8a(accum.publicKey.bytes);
    const accumulated = hexToU8a(accum.accumulated);
    const provingKey = Accumulator.generateMembershipProvingKey();

    const statement1 = Statement.bbsSignature(
      sigParams,
      sigPk,
      revealedMsgs,
      false,
    );
    const statement2 = Statement.accumulatorMembership(
      accumParams,
      accumPk,
      provingKey,
      accumulated,
    );
=======
    const queriedPk = await dock.bbsPlusModule.getPublicKey(issuerDid, 2, true);
    const sigParams = new SignatureParamsG1(SignatureParamsG1.valueFromBytes(hexToU8a(queriedPk.params.bytes)));
    const sigPk = new BBSPlusPublicKeyG2(hexToU8a(queriedPk.bytes));

    const accum = await dock.accumulatorModule.getAccumulator(accumulatorId, true);
    const accumParams = new AccumulatorParams(hexToU8a(accum.public_key.params.bytes));
    const accumPk = new AccumulatorPublicKey(hexToU8a(accum.public_key.bytes));
    const accumulated = hexToU8a(accum.accumulated);
    const provingKey = Accumulator.generateMembershipProvingKey();

    const statement1 = Statement.bbsSignature(sigParams, sigPk, revealedAttrs, false);
    const statement2 = Statement.accumulatorMembership(accumParams, accumPk, provingKey, accumulated);
>>>>>>> 49811882
    const statements = new Statements();
    statements.add(statement1);
    statements.add(statement2);

    const witnessEq = new WitnessEqualityMetaStatement();
    witnessEq.addWitnessRef(0, attributeCount - 1);
    witnessEq.addWitnessRef(1, 0);
    const ms = MetaStatement.witnessEquality(witnessEq);

    const metaStatements = new MetaStatements();
    metaStatements.add(ms);

    const context = stringToU8a('some context');

    const proofSpec = new ProofSpecG1(statements, metaStatements, [], context);

<<<<<<< HEAD
    const witness1 = Witness.bbsSignature(signature, unrevealedMsgs, false);
    const witness2 = Witness.accumulatorMembership(
      encodedAttrs[attributeCount - 1],
      membershipWitness,
    );
=======
    const witness1 = Witness.bbsSignature(signature, unrevealedAttrs, false);
    const witness2 = Witness.accumulatorMembership(encodedAttrs[attributeCount - 1], membershipWitness);
>>>>>>> 49811882
    const witnesses = new Witnesses();
    witnesses.add(witness1);
    witnesses.add(witness2);

    const proof = CompositeProofG1.generate(proofSpec, witnesses);

    expect(proof.verify(proofSpec).verified).toEqual(true);
  }

  beforeAll(async () => {
    await dock.init({
      keyring: TestKeyringOpts,
      address: FullNodeEndpoint,
    });
    account = dock.keyring.addFromUri(TestAccountURI);
    dock.setAccount(account);
    issuerKeypair = dock.keyring.addFromUri(randomAsHex(32));
    issuerDid = createNewDockDID();
<<<<<<< HEAD
    await dock.did.new(
      issuerDid,
      createKeyDetail(
        getPublicKeyFromKeyringPair(issuerKeypair),
        getHexIdentifierFromDID(issuerDid),
      ),
      false,
    );
    accumulatorManagerKeypair = dock.keyring.addFromUri(randomAsHex(32));
    accumulatorManagerDid = createNewDockDID();
    await dock.did.new(
      accumulatorManagerDid,
      createKeyDetail(
        getPublicKeyFromKeyringPair(accumulatorManagerKeypair),
        getHexIdentifierFromDID(accumulatorManagerDid),
      ),
      false,
    );
=======
    await registerNewDIDUsingPair(dock, issuerDid, issuerKeypair);
    accumulatorManagerKeypair = dock.keyring.addFromUri(randomAsHex(32));
    accumulatorManagerDid = createNewDockDID();
    await registerNewDIDUsingPair(dock, accumulatorManagerDid, accumulatorManagerKeypair);
>>>>>>> 49811882
    await initializeWasm();
  }, 20000);

  test('Create BBS+ params', async () => {
    const label = stringToHex('My BBS+ params');
<<<<<<< HEAD
    const bytes = u8aToHex(
      SignatureParamsG1.generate(attributeCount, hexToU8a(label)).toBytes(),
    );
    const params = BBSPlusModule.prepareAddParameters(
      bytes,
      undefined,
      label,
    );
    await dock.bbsPlusModule.createNewParams(
      params,
      getHexIdentifierFromDID(issuerDid),
      issuerKeypair,
      undefined,
      false,
    );
    const paramsWritten = await dock.bbsPlusModule.getLastParamsWritten(
      issuerDid,
    );
=======
    const bytes = u8aToHex(SignatureParamsG1.generate(attributeCount, hexToU8a(label)).toBytes());
    const params = BBSPlusModule.prepareAddParameters(bytes, undefined, label);
    await dock.bbsPlusModule.addParams(params, issuerDid, issuerKeypair, 1, { didModule: dock.did }, false);
    const paramsWritten = await dock.bbsPlusModule.getLastParamsWritten(issuerDid);
>>>>>>> 49811882
    expect(paramsWritten.bytes).toEqual(params.bytes);
    expect(paramsWritten.label).toEqual(params.label);
  }, 10000);

  test('Create BBS+ keypair', async () => {
    const queriedParams = await dock.bbsPlusModule.getParams(issuerDid, 1);
    const paramsVal = SignatureParamsG1.valueFromBytes(
      hexToU8a(queriedParams.bytes),
    );
    const params = new SignatureParamsG1(
      paramsVal,
      hexToU8a(queriedParams.label),
    );
    issuerBbsPlusKeypair = KeypairG2.generate(params);

<<<<<<< HEAD
    const pk = BBSPlusModule.prepareAddPublicKey(
      u8aToHex(issuerBbsPlusKeypair.publicKey),
      undefined,
      [issuerDid, 1],
    );
    await dock.bbsPlusModule.createNewPublicKey(
      pk,
      getHexIdentifierFromDID(issuerDid),
      issuerKeypair,
      undefined,
      false,
    );
=======
    const pk = BBSPlusModule.prepareAddPublicKey(u8aToHex(issuerBbsPlusKeypair.publicKey.bytes), undefined, [issuerDid, 1]);
    await dock.bbsPlusModule.addPublicKey(pk, issuerDid, issuerDid, issuerKeypair, 1, { didModule: dock.did }, false);
>>>>>>> 49811882
  }, 10000);

  test('Create Accumulator params', async () => {
    const label = stringToHex('My Accumulator params');
<<<<<<< HEAD
    const bytes = u8aToHex(Accumulator.generateParams(hexToU8a(label)));
    const params = AccumulatorModule.prepareAddParameters(
      bytes,
      undefined,
      label,
    );
    await dock.accumulatorModule.createNewParams(
      params,
      getHexIdentifierFromDID(accumulatorManagerDid),
      accumulatorManagerKeypair,
      undefined,
      false,
    );
    const paramsWritten = await dock.accumulatorModule.getLastParamsWritten(
      accumulatorManagerDid,
    );
=======
    const bytes = u8aToHex(Accumulator.generateParams(hexToU8a(label)).bytes);
    const params = AccumulatorModule.prepareAddParameters(bytes, undefined, label);
    await dock.accumulatorModule.addParams(params, accumulatorManagerDid, accumulatorManagerKeypair, 1, { didModule: dock.did }, false);
    const paramsWritten = await dock.accumulatorModule.getLastParamsWritten(accumulatorManagerDid);
>>>>>>> 49811882
    expect(paramsWritten.bytes).toEqual(params.bytes);
    expect(paramsWritten.label).toEqual(params.label);
  }, 10000);

  test('Create Accumulator keypair', async () => {
<<<<<<< HEAD
    const queriedParams = await dock.accumulatorModule.getParams(
      accumulatorManagerDid,
      1,
    );
    accumulatorKeypair = Accumulator.generateKeypair(
      hexToU8a(queriedParams.bytes),
      hexToU8a(seedAccum),
    );

    const pk = AccumulatorModule.prepareAddPublicKey(
      u8aToHex(accumulatorKeypair.public_key),
      undefined,
      [accumulatorManagerDid, 1],
    );
    await dock.accumulatorModule.createNewPublicKey(
      pk,
      getHexIdentifierFromDID(accumulatorManagerDid),
      accumulatorManagerKeypair,
      undefined,
      false,
    );
  }, 10000);

  test('Create Accumulator', async () => {
    const queriedParams = await dock.accumulatorModule.getParams(
      accumulatorManagerDid,
      1,
    );
    accumulator = PositiveAccumulator.initialize(
      hexToU8a(queriedParams.bytes),
      accumulatorKeypair.secret_key,
    );

    accumulatorId = randomAsHex(32);
    const accumulated = u8aToHex(accumulator.accumulated);
    await dock.accumulatorModule.createNewPositiveAccumulator(
      accumulatorId,
      accumulated,
      [accumulatorManagerDid, 1],
      accumulatorManagerKeypair,
      undefined,
      false,
    );
=======
    const queriedParams = await dock.accumulatorModule.getParams(accumulatorManagerDid, 1);
    accumulatorKeypair = Accumulator.generateKeypair(new AccumulatorParams(hexToU8a(queriedParams.bytes)), hexToU8a(seedAccum));

    const pk = AccumulatorModule.prepareAddPublicKey(u8aToHex(accumulatorKeypair.publicKey.bytes), undefined, [accumulatorManagerDid, 1]);
    await dock.accumulatorModule.addPublicKey(pk, accumulatorManagerDid, accumulatorManagerKeypair, 1, { didModule: dock.did }, false);
  }, 10000);

  test('Create Accumulator', async () => {
    const queriedParams = await dock.accumulatorModule.getParams(accumulatorManagerDid, 1);
    accumulator = PositiveAccumulator.initialize(new AccumulatorParams(hexToU8a(queriedParams.bytes)), accumulatorKeypair.secretKey);

    accumulatorId = randomAsHex(32);
    const accumulated = u8aToHex(accumulator.accumulated);
    await dock.accumulatorModule.addPositiveAccumulator(accumulatorId, accumulated, [accumulatorManagerDid, 1], accumulatorManagerDid, accumulatorManagerKeypair, 1, { didModule: dock.did }, false);
>>>>>>> 49811882
  }, 10000);

  test('Sign attributes, i.e. issue credential', async () => {
    const encodedAttrs = encodedAttributes(attributes);
<<<<<<< HEAD
    const queriedPk = await dock.bbsPlusModule.getPublicKey(issuerDid, 1, true);
    const paramsVal = SignatureParamsG1.valueFromBytes(
      hexToU8a(queriedPk.params.bytes),
    );
    const params = new SignatureParamsG1(
      paramsVal,
      hexToU8a(queriedPk.params.label),
    );
    signature = SignatureG1.generate(
      encodedAttrs,
      issuerBbsPlusKeypair.secretKey,
      params,
      false,
    );
    // User verifies the credential (signature)
    const result = signature.verify(
      encodedAttrs,
      hexToU8a(queriedPk.bytes),
      params,
      false,
    );
=======
    const queriedPk = await dock.bbsPlusModule.getPublicKey(issuerDid, 2, true);
    const paramsVal = SignatureParamsG1.valueFromBytes(hexToU8a(queriedPk.params.bytes));
    const params = new SignatureParamsG1(paramsVal, hexToU8a(queriedPk.params.label));
    signature = SignatureG1.generate(encodedAttrs, issuerBbsPlusKeypair.secretKey, params, false);

    // User verifies the credential (signature)
    const result = signature.verify(encodedAttrs, new BBSPlusPublicKeyG2(hexToU8a(queriedPk.bytes)), params, false);
>>>>>>> 49811882
    expect(result.verified).toEqual(true);
  });

  test('Add attribute to accumulator for checking revocation later', async () => {
    const encodedAttrs = encodedAttributes(attributes);
<<<<<<< HEAD
    await accumulator.add(
      encodedAttrs[attributeCount - 1],
      accumulatorKeypair.secret_key,
      accumulatorState,
    );
    expect(
      accumulatorState.state.has(encodedAttrs[attributeCount - 1]),
    ).toEqual(true);
    membershipWitness = await accumulator.membershipWitness(
      encodedAttrs[attributeCount - 1],
      accumulatorKeypair.secret_key,
      accumulatorState,
    );
    const accumulated = u8aToHex(accumulator.accumulated);
    const accum = await dock.accumulatorModule.getAccumulator(
      accumulatorId,
      true,
    );
    await dock.accumulatorModule.updateAccumulator(
      accumulatorId,
      accumulated,
      { additions: [u8aToHex(encodedAttrs[attributeCount - 1])] },
      accum.created,
      accum.nonce + 1,
      accumulatorManagerKeypair,
      undefined,
      false,
    );
    const queriedAccum = await dock.accumulatorModule.getAccumulator(
      accumulatorId,
      true,
    );
    expect(queriedAccum.accumulated).toEqual(accumulated);
    const tempAccumulator = PositiveAccumulator.fromAccumulated(
      hexToU8a(queriedAccum.accumulated),
    );
    expect(
      tempAccumulator.verifyMembershipWitness(
        encodedAttrs[attributeCount - 1],
        membershipWitness,
        hexToU8a(queriedAccum.publicKey.bytes),
        hexToU8a(queriedAccum.publicKey.params.bytes),
      ),
    ).toEqual(true);
=======
    await accumulator.add(encodedAttrs[attributeCount - 1], accumulatorKeypair.secretKey, accumulatorState);
    expect(accumulatorState.state.has(encodedAttrs[attributeCount - 1])).toEqual(true);

    membershipWitness = await accumulator.membershipWitness(encodedAttrs[attributeCount - 1], accumulatorKeypair.secretKey, accumulatorState);

    const accumulated = u8aToHex(accumulator.accumulated);
    await dock.accumulatorModule.updateAccumulator(accumulatorId, accumulated, { additions: [u8aToHex(encodedAttrs[attributeCount - 1])] }, accumulatorManagerDid, accumulatorManagerKeypair, 1, { didModule: dock.did }, false);

    const queriedAccum = await dock.accumulatorModule.getAccumulator(accumulatorId, true);
    expect(queriedAccum.accumulated).toEqual(accumulated);

    const tempAccumulator = PositiveAccumulator.fromAccumulated(hexToU8a(queriedAccum.accumulated));
    expect(tempAccumulator.verifyMembershipWitness(encodedAttrs[attributeCount - 1], membershipWitness, new AccumulatorPublicKey(hexToU8a(queriedAccum.public_key.bytes)), new AccumulatorParams(hexToU8a(queriedAccum.public_key.params.bytes)))).toEqual(true);
>>>>>>> 49811882
  }, 20000);

  test('Prove knowledge of signature, i.e. possession of credential and accumulator membership', async () => {
    await proveAndVerify();
  });

  test('Add new members to the accumulator and update witness', async () => {
    const encodedAttrs = encodedAttributes(attributes);
    const member1 = Accumulator.encodePositiveNumberAsAccumulatorMember(100);
    const member2 = Accumulator.encodePositiveNumberAsAccumulatorMember(105);
<<<<<<< HEAD
    await accumulator.addBatch(
      [member1, member2],
      accumulatorKeypair.secret_key,
      accumulatorState,
    );

    let accum = await dock.accumulatorModule.getAccumulator(
      accumulatorId,
      false,
    );
    const witnessUpdInfo = WitnessUpdatePublicInfo.new(
      hexToU8a(accum.accumulated),
      [member1, member2],
      [],
      accumulatorKeypair.secret_key,
    );
    await dock.accumulatorModule.updateAccumulator(
      accumulatorId,
      u8aToHex(accumulator.accumulated),
      {
        additions: [u8aToHex(member1), u8aToHex(member2)],
        witnessUpdateInfo: u8aToHex(witnessUpdInfo.value),
      },
      accum.created,
      accum.nonce + 1,
      accumulatorManagerKeypair,
      undefined,
      false,
    );
=======
    await accumulator.addBatch([member1, member2], accumulatorKeypair.secretKey, accumulatorState);

    console.log(accumulatorState.state);

    let accum = await dock.accumulatorModule.getAccumulator(accumulatorId, false);
    const witnessUpdInfo = WitnessUpdatePublicInfo.new(hexToU8a(accum.accumulated), [member1, member2], [], accumulatorKeypair.secretKey);
    await dock.accumulatorModule.updateAccumulator(accumulatorId, u8aToHex(accumulator.accumulated), { additions: [u8aToHex(member1), u8aToHex(member2)], witnessUpdateInfo: u8aToHex(witnessUpdInfo.value) }, accumulatorManagerDid, accumulatorManagerKeypair, 1, { didModule: dock.did }, false);
>>>>>>> 49811882

    accum = await dock.accumulatorModule.getAccumulator(accumulatorId, false);
    const updates = await dock.accumulatorModule.getUpdatesFromBlock(
      accumulatorId,
      accum.lastModified,
    );
    expect(updates.length).toEqual(1);
    const queriedWitnessInfo = new WitnessUpdatePublicInfo(
      hexToU8a(updates[0].witnessUpdateInfo),
    );
    const additions = [];
    const removals = [];
    if (updates[0].additions !== null) {
      for (const a of updates[0].additions) {
        additions.push(hexToU8a(a));
      }
    }
    if (updates[0].removals !== null) {
      for (const a of updates[0].removals) {
        removals.push(hexToU8a(a));
      }
    }
    membershipWitness.updateUsingPublicInfoPostBatchUpdate(
      encodedAttrs[attributeCount - 1],
      additions,
      removals,
      queriedWitnessInfo,
    );

<<<<<<< HEAD
    const queriedAccum = await dock.accumulatorModule.getAccumulator(
      accumulatorId,
      true,
    );
    const tempAccumulator = PositiveAccumulator.fromAccumulated(
      hexToU8a(queriedAccum.accumulated),
    );
    expect(
      tempAccumulator.verifyMembershipWitness(
        encodedAttrs[attributeCount - 1],
        membershipWitness,
        hexToU8a(queriedAccum.publicKey.bytes),
        hexToU8a(queriedAccum.publicKey.params.bytes),
      ),
    ).toEqual(true);
=======
    const queriedAccum = await dock.accumulatorModule.getAccumulator(accumulatorId, true);
    const tempAccumulator = PositiveAccumulator.fromAccumulated(hexToU8a(queriedAccum.accumulated));
    expect(tempAccumulator.verifyMembershipWitness(encodedAttrs[attributeCount - 1], membershipWitness, new AccumulatorPublicKey(hexToU8a(queriedAccum.public_key.bytes)), new AccumulatorParams(hexToU8a(queriedAccum.public_key.params.bytes)))).toEqual(true);
>>>>>>> 49811882
  });

  test('After witness update, prove knowledge of signature, i.e. possession of credential and accumulator membership', async () => {
    await proveAndVerify();
  });

  test('Do several updates to the accumulator and update witness', async () => {
    const encodedAttrs = encodedAttributes(attributes);

    const member1 = Accumulator.encodePositiveNumberAsAccumulatorMember(100);
    const member2 = Accumulator.encodePositiveNumberAsAccumulatorMember(105);

    const member3 = Accumulator.encodePositiveNumberAsAccumulatorMember(110);
    const member4 = Accumulator.encodePositiveNumberAsAccumulatorMember(111);

    // TODO: Figure out why the state check doesn't work    // expect(accumulatorState.state.has(member1)).toEqual(true);
    // expect(accumulatorState.state.has(member2)).toEqual(true);
    // await accumulator.addRemoveBatches([member3, member4], [member1, member2], accumulatorKeypair.secret_key, accumulatorState);
<<<<<<< HEAD
    await accumulator.addRemoveBatches(
      [member3, member4],
      [member1, member2],
      accumulatorKeypair.secret_key,
    );

    let accum = await dock.accumulatorModule.getAccumulator(
      accumulatorId,
      false,
    );
    let witnessUpdInfo = WitnessUpdatePublicInfo.new(
      hexToU8a(accum.accumulated),
      [member3, member4],
      [member1, member2],
      accumulatorKeypair.secret_key,
    );
    await dock.accumulatorModule.updateAccumulator(
      accumulatorId,
      u8aToHex(accumulator.accumulated),
      {
        additions: [u8aToHex(member3), u8aToHex(member4)],
        removals: [u8aToHex(member1), u8aToHex(member2)],
        witnessUpdateInfo: u8aToHex(witnessUpdInfo.value),
      },
      accum.created,
      accum.nonce + 1,
      accumulatorManagerKeypair,
      undefined,
      false,
    );
=======
    await accumulator.addRemoveBatches([member3, member4], [member1, member2], accumulatorKeypair.secretKey);

    let accum = await dock.accumulatorModule.getAccumulator(accumulatorId, false);
    let witnessUpdInfo = WitnessUpdatePublicInfo.new(hexToU8a(accum.accumulated), [member3, member4], [member1, member2], accumulatorKeypair.secretKey);
    await dock.accumulatorModule.updateAccumulator(accumulatorId, u8aToHex(accumulator.accumulated), { additions: [u8aToHex(member3), u8aToHex(member4)], removals: [u8aToHex(member1), u8aToHex(member2)], witnessUpdateInfo: u8aToHex(witnessUpdInfo.value) }, accumulatorManagerDid, accumulatorManagerKeypair, 1, { didModule: dock.did }, false);
>>>>>>> 49811882

    const member5 = Accumulator.encodePositiveNumberAsAccumulatorMember(200);
    const member6 = Accumulator.encodePositiveNumberAsAccumulatorMember(25);

    // await accumulator.addRemoveBatches([member5, member6], [member4], accumulatorKeypair.secret_key, accumulatorState);
<<<<<<< HEAD
    await accumulator.addRemoveBatches(
      [member5, member6],
      [member4],
      accumulatorKeypair.secret_key,
    );

    accum = await dock.accumulatorModule.getAccumulator(accumulatorId, false);
    const startingBlock = accum.lastModified;
    witnessUpdInfo = WitnessUpdatePublicInfo.new(
      hexToU8a(accum.accumulated),
      [member5, member6],
      [member4],
      accumulatorKeypair.secret_key,
    );
    await dock.accumulatorModule.updateAccumulator(
      accumulatorId,
      u8aToHex(accumulator.accumulated),
      {
        additions: [u8aToHex(member5), u8aToHex(member6)],
        removals: [u8aToHex(member4)],
        witnessUpdateInfo: u8aToHex(witnessUpdInfo.value),
      },
      accum.created,
      accum.nonce + 1,
      accumulatorManagerKeypair,
      undefined,
      false,
    );
=======
    await accumulator.addRemoveBatches([member5, member6], [member4], accumulatorKeypair.secretKey);

    accum = await dock.accumulatorModule.getAccumulator(accumulatorId, false);
    const startingBlock = accum.lastModified;
    witnessUpdInfo = WitnessUpdatePublicInfo.new(hexToU8a(accum.accumulated), [member5, member6], [member4], accumulatorKeypair.secretKey);
    await dock.accumulatorModule.updateAccumulator(accumulatorId, u8aToHex(accumulator.accumulated), { additions: [u8aToHex(member5), u8aToHex(member6)], removals: [u8aToHex(member4)], witnessUpdateInfo: u8aToHex(witnessUpdInfo.value) }, accumulatorManagerDid, accumulatorManagerKeypair, 1, { didModule: dock.did }, false);
>>>>>>> 49811882

    const member7 = Accumulator.encodePositiveNumberAsAccumulatorMember(201);
    const member8 = Accumulator.encodePositiveNumberAsAccumulatorMember(202);
    const member9 = Accumulator.encodePositiveNumberAsAccumulatorMember(203);

    // await accumulator.addBatch([member7, member8, member9], accumulatorKeypair.secret_key, accumulatorState);
<<<<<<< HEAD
    await accumulator.addBatch(
      [member7, member8, member9],
      accumulatorKeypair.secret_key,
    );

    accum = await dock.accumulatorModule.getAccumulator(accumulatorId, false);
    witnessUpdInfo = WitnessUpdatePublicInfo.new(
      hexToU8a(accum.accumulated),
      [member7, member8, member9],
      [],
      accumulatorKeypair.secret_key,
    );
    await dock.accumulatorModule.updateAccumulator(
      accumulatorId,
      u8aToHex(accumulator.accumulated),
      {
        additions: [u8aToHex(member7), u8aToHex(member8), u8aToHex(member9)],
        removals: [],
        witnessUpdateInfo: u8aToHex(witnessUpdInfo.value),
      },
      accum.created,
      accum.nonce + 1,
      accumulatorManagerKeypair,
      undefined,
      false,
    );
=======
    await accumulator.addBatch([member7, member8, member9], accumulatorKeypair.secretKey);

    accum = await dock.accumulatorModule.getAccumulator(accumulatorId, false);
    witnessUpdInfo = WitnessUpdatePublicInfo.new(hexToU8a(accum.accumulated), [member7, member8, member9], [], accumulatorKeypair.secretKey);
    await dock.accumulatorModule.updateAccumulator(accumulatorId, u8aToHex(accumulator.accumulated), { additions: [u8aToHex(member7), u8aToHex(member8), u8aToHex(member9)], removals: [], witnessUpdateInfo: u8aToHex(witnessUpdInfo.value) }, accumulatorManagerDid, accumulatorManagerKeypair, 1, { didModule: dock.did }, false);
>>>>>>> 49811882

    accum = await dock.accumulatorModule.getAccumulator(accumulatorId, true);

    const latestUpdateBlockNo = accum.lastModified;
    const blockNosWithUpdates = [];
    let currentBlockNo = startingBlock;
    while (currentBlockNo <= latestUpdateBlockNo) {
      // eslint-disable-next-line no-await-in-loop
      const evs = await getAllEventsFromBlock(dock.api, currentBlockNo, false);
      for (const event of evs) {
        const ret = AccumulatorModule.parseEventAsAccumulatorUpdate(
          event.event,
        );
        if (ret !== null && ret[0] === accumulatorId) {
          blockNosWithUpdates.push(currentBlockNo);
        }
      }
      currentBlockNo += 1;
    }

    const updateInfo = [];
    for (const blockNo of blockNosWithUpdates) {
      // eslint-disable-next-line no-await-in-loop
      const updates = await dock.accumulatorModule.getUpdatesFromBlock(
        accumulatorId,
        blockNo,
      );
      const wi = new WitnessUpdatePublicInfo(
        hexToU8a(updates[0].witnessUpdateInfo),
      );
      updateInfo.push(wi);
    }

    membershipWitness.updateUsingPublicInfoPostMultipleBatchUpdates(
      encodedAttrs[attributeCount - 1],
      [
        [member3, member4],
        [member5, member6],
        [member7, member8, member9],
      ],
      [[member1, member2], [member4], []],
      [updateInfo[0], updateInfo[1], updateInfo[2]],
    );

<<<<<<< HEAD
    const tempAccumulator = PositiveAccumulator.fromAccumulated(
      hexToU8a(accum.accumulated),
    );
    expect(
      tempAccumulator.verifyMembershipWitness(
        encodedAttrs[attributeCount - 1],
        membershipWitness,
        hexToU8a(accum.publicKey.bytes),
        hexToU8a(accum.publicKey.params.bytes),
      ),
    ).toEqual(true);
=======
    const tempAccumulator = PositiveAccumulator.fromAccumulated(hexToU8a(accum.accumulated));
    expect(tempAccumulator.verifyMembershipWitness(encodedAttrs[attributeCount - 1], membershipWitness, new AccumulatorPublicKey(hexToU8a(accum.public_key.bytes)), new AccumulatorParams(hexToU8a(accum.public_key.params.bytes)))).toEqual(true);
>>>>>>> 49811882
  }, 30000);

  test('After another witness update, prove knowledge of signature, i.e. possession of credential and accumulator membership', async () => {
    await proveAndVerify();
  });

  test('Revoke by removing from the accumulator', async () => {
    const encodedAttrs = encodedAttributes(attributes);
<<<<<<< HEAD
    await accumulator.remove(
      encodedAttrs[attributeCount - 1],
      accumulatorKeypair.secret_key,
    );
    const accum = await dock.accumulatorModule.getAccumulator(
      accumulatorId,
      false,
    );
    const witnessUpdInfo = WitnessUpdatePublicInfo.new(
      hexToU8a(accum.accumulated),
      [],
      [encodedAttrs[attributeCount - 1]],
      accumulatorKeypair.secret_key,
    );
    await dock.accumulatorModule.updateAccumulator(
      accumulatorId,
      u8aToHex(accumulator.accumulated),
      {
        additions: [],
        removals: [u8aToHex(encodedAttrs[attributeCount - 1])],
        witnessUpdateInfo: u8aToHex(witnessUpdInfo.value),
      },
      accum.created,
      accum.nonce + 1,
      accumulatorManagerKeypair,
      undefined,
      false,
    );
=======
    await accumulator.remove(encodedAttrs[attributeCount - 1], accumulatorKeypair.secretKey);
    const accum = await dock.accumulatorModule.getAccumulator(accumulatorId, false);
    const witnessUpdInfo = WitnessUpdatePublicInfo.new(hexToU8a(accum.accumulated), [], [encodedAttrs[attributeCount - 1]], accumulatorKeypair.secretKey);
    await dock.accumulatorModule.updateAccumulator(accumulatorId, u8aToHex(accumulator.accumulated), { additions: [], removals: [u8aToHex(encodedAttrs[attributeCount - 1])], witnessUpdateInfo: u8aToHex(witnessUpdInfo.value) }, accumulatorManagerDid, accumulatorManagerKeypair, 1, { didModule: dock.did }, false);
>>>>>>> 49811882
  });

  test('Witness update should not be possible after removal from accumulator', async () => {
    const encodedAttrs = encodedAttributes(attributes);
    const accum = await dock.accumulatorModule.getAccumulator(
      accumulatorId,
      false,
    );
    const updates = await dock.accumulatorModule.getUpdatesFromBlock(
      accumulatorId,
      accum.lastModified,
    );
    expect(updates.length).toEqual(1);
    const queriedWitnessInfo = new WitnessUpdatePublicInfo(
      hexToU8a(updates[0].witnessUpdateInfo),
    );
    expect(() => membershipWitness.updateUsingPublicInfoPostBatchUpdate(
      encodedAttrs[attributeCount - 1],
      [],
      [hexToU8a(updates[0].removals[0])],
      queriedWitnessInfo,
    )).toThrow();
  });

  test('After revocation, i.e. removing from accumulator, prove verification should fail', async () => {
    let failed = false;
    try {
      await proveAndVerify();
    } catch (e) {
      failed = true;
    }
    expect(failed).toEqual(true);
  });

  afterAll(async () => {
    await dock.disconnect();
  }, 10000);
});<|MERGE_RESOLUTION|>--- conflicted
+++ resolved
@@ -19,22 +19,6 @@
   Witnesses,
   CompositeProofG1,
   WitnessUpdatePublicInfo,
-<<<<<<< HEAD
-} from '@docknetwork/crypto-wasm-ts';
-import { InMemoryState } from '@docknetwork/crypto-wasm-ts/lib/crypto-wasm-ts/src/accumulator/in-memory-persistence';
-import { DockAPI } from '../../../src';
-import {
-  FullNodeEndpoint,
-  TestAccountURI,
-  TestKeyringOpts,
-} from '../../test-constants';
-import {
-  createKeyDetail,
-  createNewDockDID,
-  getHexIdentifierFromDID,
-} from '../../../src/utils/did';
-import { getPublicKeyFromKeyringPair } from '../../../src/utils/misc';
-=======
   AccumulatorParams,
   BBSPlusPublicKeyG2,
   AccumulatorPublicKey,
@@ -44,7 +28,6 @@
 import { DockAPI } from '../../../src';
 import { FullNodeEndpoint, TestAccountURI, TestKeyringOpts } from '../../test-constants';
 import { createNewDockDID } from '../../../src/utils/did';
->>>>>>> 49811882
 import BBSPlusModule from '../../../src/modules/bbs-plus';
 import AccumulatorModule from '../../../src/modules/accumulator';
 import { getAllEventsFromBlock } from '../../../src/utils/chain-ops';
@@ -103,35 +86,6 @@
     revealedAttrIndices.add(1);
     const [revealedAttrs, unrevealedAttrs] = getRevealedUnrevealed(encodedAttrs, revealedAttrIndices);
 
-<<<<<<< HEAD
-    const queriedPk = await dock.bbsPlusModule.getPublicKey(issuerDid, 1, true);
-    const sigParams = new SignatureParamsG1(
-      SignatureParamsG1.valueFromBytes(hexToU8a(queriedPk.params.bytes)),
-    );
-    const sigPk = hexToU8a(queriedPk.bytes);
-
-    const accum = await dock.accumulatorModule.getAccumulator(
-      accumulatorId,
-      true,
-    );
-    const accumParams = hexToU8a(accum.publicKey.params.bytes);
-    const accumPk = hexToU8a(accum.publicKey.bytes);
-    const accumulated = hexToU8a(accum.accumulated);
-    const provingKey = Accumulator.generateMembershipProvingKey();
-
-    const statement1 = Statement.bbsSignature(
-      sigParams,
-      sigPk,
-      revealedMsgs,
-      false,
-    );
-    const statement2 = Statement.accumulatorMembership(
-      accumParams,
-      accumPk,
-      provingKey,
-      accumulated,
-    );
-=======
     const queriedPk = await dock.bbsPlusModule.getPublicKey(issuerDid, 2, true);
     const sigParams = new SignatureParamsG1(SignatureParamsG1.valueFromBytes(hexToU8a(queriedPk.params.bytes)));
     const sigPk = new BBSPlusPublicKeyG2(hexToU8a(queriedPk.bytes));
@@ -144,7 +98,6 @@
 
     const statement1 = Statement.bbsSignature(sigParams, sigPk, revealedAttrs, false);
     const statement2 = Statement.accumulatorMembership(accumParams, accumPk, provingKey, accumulated);
->>>>>>> 49811882
     const statements = new Statements();
     statements.add(statement1);
     statements.add(statement2);
@@ -161,16 +114,8 @@
 
     const proofSpec = new ProofSpecG1(statements, metaStatements, [], context);
 
-<<<<<<< HEAD
-    const witness1 = Witness.bbsSignature(signature, unrevealedMsgs, false);
-    const witness2 = Witness.accumulatorMembership(
-      encodedAttrs[attributeCount - 1],
-      membershipWitness,
-    );
-=======
     const witness1 = Witness.bbsSignature(signature, unrevealedAttrs, false);
     const witness2 = Witness.accumulatorMembership(encodedAttrs[attributeCount - 1], membershipWitness);
->>>>>>> 49811882
     const witnesses = new Witnesses();
     witnesses.add(witness1);
     witnesses.add(witness2);
@@ -189,61 +134,19 @@
     dock.setAccount(account);
     issuerKeypair = dock.keyring.addFromUri(randomAsHex(32));
     issuerDid = createNewDockDID();
-<<<<<<< HEAD
-    await dock.did.new(
-      issuerDid,
-      createKeyDetail(
-        getPublicKeyFromKeyringPair(issuerKeypair),
-        getHexIdentifierFromDID(issuerDid),
-      ),
-      false,
-    );
-    accumulatorManagerKeypair = dock.keyring.addFromUri(randomAsHex(32));
-    accumulatorManagerDid = createNewDockDID();
-    await dock.did.new(
-      accumulatorManagerDid,
-      createKeyDetail(
-        getPublicKeyFromKeyringPair(accumulatorManagerKeypair),
-        getHexIdentifierFromDID(accumulatorManagerDid),
-      ),
-      false,
-    );
-=======
     await registerNewDIDUsingPair(dock, issuerDid, issuerKeypair);
     accumulatorManagerKeypair = dock.keyring.addFromUri(randomAsHex(32));
     accumulatorManagerDid = createNewDockDID();
     await registerNewDIDUsingPair(dock, accumulatorManagerDid, accumulatorManagerKeypair);
->>>>>>> 49811882
     await initializeWasm();
   }, 20000);
 
   test('Create BBS+ params', async () => {
     const label = stringToHex('My BBS+ params');
-<<<<<<< HEAD
-    const bytes = u8aToHex(
-      SignatureParamsG1.generate(attributeCount, hexToU8a(label)).toBytes(),
-    );
-    const params = BBSPlusModule.prepareAddParameters(
-      bytes,
-      undefined,
-      label,
-    );
-    await dock.bbsPlusModule.createNewParams(
-      params,
-      getHexIdentifierFromDID(issuerDid),
-      issuerKeypair,
-      undefined,
-      false,
-    );
-    const paramsWritten = await dock.bbsPlusModule.getLastParamsWritten(
-      issuerDid,
-    );
-=======
     const bytes = u8aToHex(SignatureParamsG1.generate(attributeCount, hexToU8a(label)).toBytes());
     const params = BBSPlusModule.prepareAddParameters(bytes, undefined, label);
     await dock.bbsPlusModule.addParams(params, issuerDid, issuerKeypair, 1, { didModule: dock.did }, false);
     const paramsWritten = await dock.bbsPlusModule.getLastParamsWritten(issuerDid);
->>>>>>> 49811882
     expect(paramsWritten.bytes).toEqual(params.bytes);
     expect(paramsWritten.label).toEqual(params.label);
   }, 10000);
@@ -259,100 +162,21 @@
     );
     issuerBbsPlusKeypair = KeypairG2.generate(params);
 
-<<<<<<< HEAD
-    const pk = BBSPlusModule.prepareAddPublicKey(
-      u8aToHex(issuerBbsPlusKeypair.publicKey),
-      undefined,
-      [issuerDid, 1],
-    );
-    await dock.bbsPlusModule.createNewPublicKey(
-      pk,
-      getHexIdentifierFromDID(issuerDid),
-      issuerKeypair,
-      undefined,
-      false,
-    );
-=======
     const pk = BBSPlusModule.prepareAddPublicKey(u8aToHex(issuerBbsPlusKeypair.publicKey.bytes), undefined, [issuerDid, 1]);
     await dock.bbsPlusModule.addPublicKey(pk, issuerDid, issuerDid, issuerKeypair, 1, { didModule: dock.did }, false);
->>>>>>> 49811882
   }, 10000);
 
   test('Create Accumulator params', async () => {
     const label = stringToHex('My Accumulator params');
-<<<<<<< HEAD
-    const bytes = u8aToHex(Accumulator.generateParams(hexToU8a(label)));
-    const params = AccumulatorModule.prepareAddParameters(
-      bytes,
-      undefined,
-      label,
-    );
-    await dock.accumulatorModule.createNewParams(
-      params,
-      getHexIdentifierFromDID(accumulatorManagerDid),
-      accumulatorManagerKeypair,
-      undefined,
-      false,
-    );
-    const paramsWritten = await dock.accumulatorModule.getLastParamsWritten(
-      accumulatorManagerDid,
-    );
-=======
     const bytes = u8aToHex(Accumulator.generateParams(hexToU8a(label)).bytes);
     const params = AccumulatorModule.prepareAddParameters(bytes, undefined, label);
     await dock.accumulatorModule.addParams(params, accumulatorManagerDid, accumulatorManagerKeypair, 1, { didModule: dock.did }, false);
     const paramsWritten = await dock.accumulatorModule.getLastParamsWritten(accumulatorManagerDid);
->>>>>>> 49811882
     expect(paramsWritten.bytes).toEqual(params.bytes);
     expect(paramsWritten.label).toEqual(params.label);
   }, 10000);
 
   test('Create Accumulator keypair', async () => {
-<<<<<<< HEAD
-    const queriedParams = await dock.accumulatorModule.getParams(
-      accumulatorManagerDid,
-      1,
-    );
-    accumulatorKeypair = Accumulator.generateKeypair(
-      hexToU8a(queriedParams.bytes),
-      hexToU8a(seedAccum),
-    );
-
-    const pk = AccumulatorModule.prepareAddPublicKey(
-      u8aToHex(accumulatorKeypair.public_key),
-      undefined,
-      [accumulatorManagerDid, 1],
-    );
-    await dock.accumulatorModule.createNewPublicKey(
-      pk,
-      getHexIdentifierFromDID(accumulatorManagerDid),
-      accumulatorManagerKeypair,
-      undefined,
-      false,
-    );
-  }, 10000);
-
-  test('Create Accumulator', async () => {
-    const queriedParams = await dock.accumulatorModule.getParams(
-      accumulatorManagerDid,
-      1,
-    );
-    accumulator = PositiveAccumulator.initialize(
-      hexToU8a(queriedParams.bytes),
-      accumulatorKeypair.secret_key,
-    );
-
-    accumulatorId = randomAsHex(32);
-    const accumulated = u8aToHex(accumulator.accumulated);
-    await dock.accumulatorModule.createNewPositiveAccumulator(
-      accumulatorId,
-      accumulated,
-      [accumulatorManagerDid, 1],
-      accumulatorManagerKeypair,
-      undefined,
-      false,
-    );
-=======
     const queriedParams = await dock.accumulatorModule.getParams(accumulatorManagerDid, 1);
     accumulatorKeypair = Accumulator.generateKeypair(new AccumulatorParams(hexToU8a(queriedParams.bytes)), hexToU8a(seedAccum));
 
@@ -367,34 +191,10 @@
     accumulatorId = randomAsHex(32);
     const accumulated = u8aToHex(accumulator.accumulated);
     await dock.accumulatorModule.addPositiveAccumulator(accumulatorId, accumulated, [accumulatorManagerDid, 1], accumulatorManagerDid, accumulatorManagerKeypair, 1, { didModule: dock.did }, false);
->>>>>>> 49811882
   }, 10000);
 
   test('Sign attributes, i.e. issue credential', async () => {
     const encodedAttrs = encodedAttributes(attributes);
-<<<<<<< HEAD
-    const queriedPk = await dock.bbsPlusModule.getPublicKey(issuerDid, 1, true);
-    const paramsVal = SignatureParamsG1.valueFromBytes(
-      hexToU8a(queriedPk.params.bytes),
-    );
-    const params = new SignatureParamsG1(
-      paramsVal,
-      hexToU8a(queriedPk.params.label),
-    );
-    signature = SignatureG1.generate(
-      encodedAttrs,
-      issuerBbsPlusKeypair.secretKey,
-      params,
-      false,
-    );
-    // User verifies the credential (signature)
-    const result = signature.verify(
-      encodedAttrs,
-      hexToU8a(queriedPk.bytes),
-      params,
-      false,
-    );
-=======
     const queriedPk = await dock.bbsPlusModule.getPublicKey(issuerDid, 2, true);
     const paramsVal = SignatureParamsG1.valueFromBytes(hexToU8a(queriedPk.params.bytes));
     const params = new SignatureParamsG1(paramsVal, hexToU8a(queriedPk.params.label));
@@ -402,58 +202,11 @@
 
     // User verifies the credential (signature)
     const result = signature.verify(encodedAttrs, new BBSPlusPublicKeyG2(hexToU8a(queriedPk.bytes)), params, false);
->>>>>>> 49811882
     expect(result.verified).toEqual(true);
   });
 
   test('Add attribute to accumulator for checking revocation later', async () => {
     const encodedAttrs = encodedAttributes(attributes);
-<<<<<<< HEAD
-    await accumulator.add(
-      encodedAttrs[attributeCount - 1],
-      accumulatorKeypair.secret_key,
-      accumulatorState,
-    );
-    expect(
-      accumulatorState.state.has(encodedAttrs[attributeCount - 1]),
-    ).toEqual(true);
-    membershipWitness = await accumulator.membershipWitness(
-      encodedAttrs[attributeCount - 1],
-      accumulatorKeypair.secret_key,
-      accumulatorState,
-    );
-    const accumulated = u8aToHex(accumulator.accumulated);
-    const accum = await dock.accumulatorModule.getAccumulator(
-      accumulatorId,
-      true,
-    );
-    await dock.accumulatorModule.updateAccumulator(
-      accumulatorId,
-      accumulated,
-      { additions: [u8aToHex(encodedAttrs[attributeCount - 1])] },
-      accum.created,
-      accum.nonce + 1,
-      accumulatorManagerKeypair,
-      undefined,
-      false,
-    );
-    const queriedAccum = await dock.accumulatorModule.getAccumulator(
-      accumulatorId,
-      true,
-    );
-    expect(queriedAccum.accumulated).toEqual(accumulated);
-    const tempAccumulator = PositiveAccumulator.fromAccumulated(
-      hexToU8a(queriedAccum.accumulated),
-    );
-    expect(
-      tempAccumulator.verifyMembershipWitness(
-        encodedAttrs[attributeCount - 1],
-        membershipWitness,
-        hexToU8a(queriedAccum.publicKey.bytes),
-        hexToU8a(queriedAccum.publicKey.params.bytes),
-      ),
-    ).toEqual(true);
-=======
     await accumulator.add(encodedAttrs[attributeCount - 1], accumulatorKeypair.secretKey, accumulatorState);
     expect(accumulatorState.state.has(encodedAttrs[attributeCount - 1])).toEqual(true);
 
@@ -467,7 +220,6 @@
 
     const tempAccumulator = PositiveAccumulator.fromAccumulated(hexToU8a(queriedAccum.accumulated));
     expect(tempAccumulator.verifyMembershipWitness(encodedAttrs[attributeCount - 1], membershipWitness, new AccumulatorPublicKey(hexToU8a(queriedAccum.public_key.bytes)), new AccumulatorParams(hexToU8a(queriedAccum.public_key.params.bytes)))).toEqual(true);
->>>>>>> 49811882
   }, 20000);
 
   test('Prove knowledge of signature, i.e. possession of credential and accumulator membership', async () => {
@@ -478,37 +230,6 @@
     const encodedAttrs = encodedAttributes(attributes);
     const member1 = Accumulator.encodePositiveNumberAsAccumulatorMember(100);
     const member2 = Accumulator.encodePositiveNumberAsAccumulatorMember(105);
-<<<<<<< HEAD
-    await accumulator.addBatch(
-      [member1, member2],
-      accumulatorKeypair.secret_key,
-      accumulatorState,
-    );
-
-    let accum = await dock.accumulatorModule.getAccumulator(
-      accumulatorId,
-      false,
-    );
-    const witnessUpdInfo = WitnessUpdatePublicInfo.new(
-      hexToU8a(accum.accumulated),
-      [member1, member2],
-      [],
-      accumulatorKeypair.secret_key,
-    );
-    await dock.accumulatorModule.updateAccumulator(
-      accumulatorId,
-      u8aToHex(accumulator.accumulated),
-      {
-        additions: [u8aToHex(member1), u8aToHex(member2)],
-        witnessUpdateInfo: u8aToHex(witnessUpdInfo.value),
-      },
-      accum.created,
-      accum.nonce + 1,
-      accumulatorManagerKeypair,
-      undefined,
-      false,
-    );
-=======
     await accumulator.addBatch([member1, member2], accumulatorKeypair.secretKey, accumulatorState);
 
     console.log(accumulatorState.state);
@@ -516,7 +237,6 @@
     let accum = await dock.accumulatorModule.getAccumulator(accumulatorId, false);
     const witnessUpdInfo = WitnessUpdatePublicInfo.new(hexToU8a(accum.accumulated), [member1, member2], [], accumulatorKeypair.secretKey);
     await dock.accumulatorModule.updateAccumulator(accumulatorId, u8aToHex(accumulator.accumulated), { additions: [u8aToHex(member1), u8aToHex(member2)], witnessUpdateInfo: u8aToHex(witnessUpdInfo.value) }, accumulatorManagerDid, accumulatorManagerKeypair, 1, { didModule: dock.did }, false);
->>>>>>> 49811882
 
     accum = await dock.accumulatorModule.getAccumulator(accumulatorId, false);
     const updates = await dock.accumulatorModule.getUpdatesFromBlock(
@@ -546,27 +266,9 @@
       queriedWitnessInfo,
     );
 
-<<<<<<< HEAD
-    const queriedAccum = await dock.accumulatorModule.getAccumulator(
-      accumulatorId,
-      true,
-    );
-    const tempAccumulator = PositiveAccumulator.fromAccumulated(
-      hexToU8a(queriedAccum.accumulated),
-    );
-    expect(
-      tempAccumulator.verifyMembershipWitness(
-        encodedAttrs[attributeCount - 1],
-        membershipWitness,
-        hexToU8a(queriedAccum.publicKey.bytes),
-        hexToU8a(queriedAccum.publicKey.params.bytes),
-      ),
-    ).toEqual(true);
-=======
     const queriedAccum = await dock.accumulatorModule.getAccumulator(accumulatorId, true);
     const tempAccumulator = PositiveAccumulator.fromAccumulated(hexToU8a(queriedAccum.accumulated));
     expect(tempAccumulator.verifyMembershipWitness(encodedAttrs[attributeCount - 1], membershipWitness, new AccumulatorPublicKey(hexToU8a(queriedAccum.public_key.bytes)), new AccumulatorParams(hexToU8a(queriedAccum.public_key.params.bytes)))).toEqual(true);
->>>>>>> 49811882
   });
 
   test('After witness update, prove knowledge of signature, i.e. possession of credential and accumulator membership', async () => {
@@ -585,126 +287,33 @@
     // TODO: Figure out why the state check doesn't work    // expect(accumulatorState.state.has(member1)).toEqual(true);
     // expect(accumulatorState.state.has(member2)).toEqual(true);
     // await accumulator.addRemoveBatches([member3, member4], [member1, member2], accumulatorKeypair.secret_key, accumulatorState);
-<<<<<<< HEAD
-    await accumulator.addRemoveBatches(
-      [member3, member4],
-      [member1, member2],
-      accumulatorKeypair.secret_key,
-    );
-
-    let accum = await dock.accumulatorModule.getAccumulator(
-      accumulatorId,
-      false,
-    );
-    let witnessUpdInfo = WitnessUpdatePublicInfo.new(
-      hexToU8a(accum.accumulated),
-      [member3, member4],
-      [member1, member2],
-      accumulatorKeypair.secret_key,
-    );
-    await dock.accumulatorModule.updateAccumulator(
-      accumulatorId,
-      u8aToHex(accumulator.accumulated),
-      {
-        additions: [u8aToHex(member3), u8aToHex(member4)],
-        removals: [u8aToHex(member1), u8aToHex(member2)],
-        witnessUpdateInfo: u8aToHex(witnessUpdInfo.value),
-      },
-      accum.created,
-      accum.nonce + 1,
-      accumulatorManagerKeypair,
-      undefined,
-      false,
-    );
-=======
     await accumulator.addRemoveBatches([member3, member4], [member1, member2], accumulatorKeypair.secretKey);
 
     let accum = await dock.accumulatorModule.getAccumulator(accumulatorId, false);
     let witnessUpdInfo = WitnessUpdatePublicInfo.new(hexToU8a(accum.accumulated), [member3, member4], [member1, member2], accumulatorKeypair.secretKey);
     await dock.accumulatorModule.updateAccumulator(accumulatorId, u8aToHex(accumulator.accumulated), { additions: [u8aToHex(member3), u8aToHex(member4)], removals: [u8aToHex(member1), u8aToHex(member2)], witnessUpdateInfo: u8aToHex(witnessUpdInfo.value) }, accumulatorManagerDid, accumulatorManagerKeypair, 1, { didModule: dock.did }, false);
->>>>>>> 49811882
 
     const member5 = Accumulator.encodePositiveNumberAsAccumulatorMember(200);
     const member6 = Accumulator.encodePositiveNumberAsAccumulatorMember(25);
 
     // await accumulator.addRemoveBatches([member5, member6], [member4], accumulatorKeypair.secret_key, accumulatorState);
-<<<<<<< HEAD
-    await accumulator.addRemoveBatches(
-      [member5, member6],
-      [member4],
-      accumulatorKeypair.secret_key,
-    );
-
-    accum = await dock.accumulatorModule.getAccumulator(accumulatorId, false);
-    const startingBlock = accum.lastModified;
-    witnessUpdInfo = WitnessUpdatePublicInfo.new(
-      hexToU8a(accum.accumulated),
-      [member5, member6],
-      [member4],
-      accumulatorKeypair.secret_key,
-    );
-    await dock.accumulatorModule.updateAccumulator(
-      accumulatorId,
-      u8aToHex(accumulator.accumulated),
-      {
-        additions: [u8aToHex(member5), u8aToHex(member6)],
-        removals: [u8aToHex(member4)],
-        witnessUpdateInfo: u8aToHex(witnessUpdInfo.value),
-      },
-      accum.created,
-      accum.nonce + 1,
-      accumulatorManagerKeypair,
-      undefined,
-      false,
-    );
-=======
     await accumulator.addRemoveBatches([member5, member6], [member4], accumulatorKeypair.secretKey);
 
     accum = await dock.accumulatorModule.getAccumulator(accumulatorId, false);
     const startingBlock = accum.lastModified;
     witnessUpdInfo = WitnessUpdatePublicInfo.new(hexToU8a(accum.accumulated), [member5, member6], [member4], accumulatorKeypair.secretKey);
     await dock.accumulatorModule.updateAccumulator(accumulatorId, u8aToHex(accumulator.accumulated), { additions: [u8aToHex(member5), u8aToHex(member6)], removals: [u8aToHex(member4)], witnessUpdateInfo: u8aToHex(witnessUpdInfo.value) }, accumulatorManagerDid, accumulatorManagerKeypair, 1, { didModule: dock.did }, false);
->>>>>>> 49811882
 
     const member7 = Accumulator.encodePositiveNumberAsAccumulatorMember(201);
     const member8 = Accumulator.encodePositiveNumberAsAccumulatorMember(202);
     const member9 = Accumulator.encodePositiveNumberAsAccumulatorMember(203);
 
     // await accumulator.addBatch([member7, member8, member9], accumulatorKeypair.secret_key, accumulatorState);
-<<<<<<< HEAD
-    await accumulator.addBatch(
-      [member7, member8, member9],
-      accumulatorKeypair.secret_key,
-    );
-
-    accum = await dock.accumulatorModule.getAccumulator(accumulatorId, false);
-    witnessUpdInfo = WitnessUpdatePublicInfo.new(
-      hexToU8a(accum.accumulated),
-      [member7, member8, member9],
-      [],
-      accumulatorKeypair.secret_key,
-    );
-    await dock.accumulatorModule.updateAccumulator(
-      accumulatorId,
-      u8aToHex(accumulator.accumulated),
-      {
-        additions: [u8aToHex(member7), u8aToHex(member8), u8aToHex(member9)],
-        removals: [],
-        witnessUpdateInfo: u8aToHex(witnessUpdInfo.value),
-      },
-      accum.created,
-      accum.nonce + 1,
-      accumulatorManagerKeypair,
-      undefined,
-      false,
-    );
-=======
     await accumulator.addBatch([member7, member8, member9], accumulatorKeypair.secretKey);
 
     accum = await dock.accumulatorModule.getAccumulator(accumulatorId, false);
     witnessUpdInfo = WitnessUpdatePublicInfo.new(hexToU8a(accum.accumulated), [member7, member8, member9], [], accumulatorKeypair.secretKey);
     await dock.accumulatorModule.updateAccumulator(accumulatorId, u8aToHex(accumulator.accumulated), { additions: [u8aToHex(member7), u8aToHex(member8), u8aToHex(member9)], removals: [], witnessUpdateInfo: u8aToHex(witnessUpdInfo.value) }, accumulatorManagerDid, accumulatorManagerKeypair, 1, { didModule: dock.did }, false);
->>>>>>> 49811882
 
     accum = await dock.accumulatorModule.getAccumulator(accumulatorId, true);
 
@@ -749,22 +358,8 @@
       [updateInfo[0], updateInfo[1], updateInfo[2]],
     );
 
-<<<<<<< HEAD
-    const tempAccumulator = PositiveAccumulator.fromAccumulated(
-      hexToU8a(accum.accumulated),
-    );
-    expect(
-      tempAccumulator.verifyMembershipWitness(
-        encodedAttrs[attributeCount - 1],
-        membershipWitness,
-        hexToU8a(accum.publicKey.bytes),
-        hexToU8a(accum.publicKey.params.bytes),
-      ),
-    ).toEqual(true);
-=======
     const tempAccumulator = PositiveAccumulator.fromAccumulated(hexToU8a(accum.accumulated));
     expect(tempAccumulator.verifyMembershipWitness(encodedAttrs[attributeCount - 1], membershipWitness, new AccumulatorPublicKey(hexToU8a(accum.public_key.bytes)), new AccumulatorParams(hexToU8a(accum.public_key.params.bytes)))).toEqual(true);
->>>>>>> 49811882
   }, 30000);
 
   test('After another witness update, prove knowledge of signature, i.e. possession of credential and accumulator membership', async () => {
@@ -773,41 +368,10 @@
 
   test('Revoke by removing from the accumulator', async () => {
     const encodedAttrs = encodedAttributes(attributes);
-<<<<<<< HEAD
-    await accumulator.remove(
-      encodedAttrs[attributeCount - 1],
-      accumulatorKeypair.secret_key,
-    );
-    const accum = await dock.accumulatorModule.getAccumulator(
-      accumulatorId,
-      false,
-    );
-    const witnessUpdInfo = WitnessUpdatePublicInfo.new(
-      hexToU8a(accum.accumulated),
-      [],
-      [encodedAttrs[attributeCount - 1]],
-      accumulatorKeypair.secret_key,
-    );
-    await dock.accumulatorModule.updateAccumulator(
-      accumulatorId,
-      u8aToHex(accumulator.accumulated),
-      {
-        additions: [],
-        removals: [u8aToHex(encodedAttrs[attributeCount - 1])],
-        witnessUpdateInfo: u8aToHex(witnessUpdInfo.value),
-      },
-      accum.created,
-      accum.nonce + 1,
-      accumulatorManagerKeypair,
-      undefined,
-      false,
-    );
-=======
     await accumulator.remove(encodedAttrs[attributeCount - 1], accumulatorKeypair.secretKey);
     const accum = await dock.accumulatorModule.getAccumulator(accumulatorId, false);
     const witnessUpdInfo = WitnessUpdatePublicInfo.new(hexToU8a(accum.accumulated), [], [encodedAttrs[attributeCount - 1]], accumulatorKeypair.secretKey);
     await dock.accumulatorModule.updateAccumulator(accumulatorId, u8aToHex(accumulator.accumulated), { additions: [], removals: [u8aToHex(encodedAttrs[attributeCount - 1])], witnessUpdateInfo: u8aToHex(witnessUpdInfo.value) }, accumulatorManagerDid, accumulatorManagerKeypair, 1, { didModule: dock.did }, false);
->>>>>>> 49811882
   });
 
   test('Witness update should not be possible after removal from accumulator', async () => {
