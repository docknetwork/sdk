import { randomAsHex } from '@polkadot/util-crypto';
import b58 from 'bs58';
import { hexToU8a, stringToU8a, u8aToHex } from '@polkadot/util';
import {
  initializeWasm,
  BoundCheckSnarkSetup,
  Accumulator,
  PositiveAccumulator,
  dockAccumulatorParams, AccumulatorPublicKey,
  Encoder, BBDT16MacSecretKey, MEM_CHECK_STR, KBUniversalAccumulator,
  MEM_CHECK_KV_STR,
  RevocationStatusProtocol,
} from '@docknetwork/crypto-wasm-ts';
import { InMemoryState, InMemoryKBUniversalState } from '@docknetwork/crypto-wasm-ts/lib/accumulator/in-memory-persistence';
import stringify from 'json-stringify-deterministic';
import { DockAPI } from '../../../src';
import {
  FullNodeEndpoint,
  TestAccountURI,
  TestKeyringOpts,
  Schemes,
} from '../../test-constants';
import { DockDid, DidKeypair } from '../../../src/did';
import { getProofMatcherDoc, registerNewDIDUsingPair } from '../helpers';
import { getKeyDoc } from '../../../src/utils/vc/helpers';
import {
  issueCredential,
  signPresentation,
  verifyPresentation,
  verifyCredential,
} from '../../../src/utils/vc';
import { DockResolver } from '../../../src/resolver';
import { createPresentation } from '../../create-presentation';
import AccumulatorModule, { AccumulatorType } from '../../../src/modules/accumulator';
import { getKeyedProofsFromVerifiedPresentation } from '../../../src/utils/vc/presentations';
import { deepClone } from '../../../src/utils/common';

// TODO: move to fixtures
const id = 'https://ld.dock.io/examples/resident-card-schema.json';
const residentCardSchema = {
  $schema: 'http://json-schema.org/draft-07/schema#',
  $id: id,
  title: 'Resident Card Example',
  type: 'object',
  properties: {
    // TOOD: fix and restore below for future
    // // NOTE: schema here defines context/type to make sure
    // // that the string conversion works even with it defined in schema
    // '@context': {
    //   type: 'array',
    // },
    // type: {
    //   type: 'array',
    // },
    credentialSubject: {
      type: 'object',
      properties: {
        givenName: {
          title: 'Given Name',
          type: 'string',
        },
        familyName: {
          title: 'Family Name',
          type: 'string',
        },
        lprNumber: {
          title: 'LPR Number',
          type: 'integer',
          minimum: 0,
        },
      },
      required: ['givenName', 'familyName', 'lprNumber'],
    },
  },
};

const embeddedSchema = {
  id,
  type: 'JsonSchemaValidator2018',
  details: stringify({ jsonSchema: residentCardSchema }),
};

describe.each(Schemes)('Derived Credentials', ({
  Name,
  Module,
  Presentation,
  CryptoKeyPair,
  VerKey,
  getModule,
  Context,
  derivedToAnoncredsPresentation,
}) => {
  const dock = new DockAPI();
  const resolver = new DockResolver(dock);
  let account;
  let did1;
  let pair1;
  let chainModule;
  let keypair;
  let didDocument;

  const holder3DID = DockDid.random();
  // seed used for 3rd holder keys
  const holder3KeySeed = randomAsHex(32);

  // TODO: move to fixtures
  const credentialJSON = {
    '@context': [
      'https://www.w3.org/2018/credentials/v1',
      'https://w3id.org/citizenship/v1',
      Context,
    ],
    id: 'https://issuer.oidp.uscis.gov/credentials/83627465',
    type: ['VerifiableCredential', 'PermanentResidentCard'],
    credentialSchema: embeddedSchema,
    identifier: '83627465',
    name: 'Permanent Resident Card',
    description: 'Government of Example Permanent Resident Card.',
    issuanceDate: '2019-12-03T12:19:52Z',
    expirationDate: '2029-12-03T12:19:52Z',
    credentialSubject: {
      id: 'did:example:b34ca6cd37bbf23',
      type: ['PermanentResident', 'Person'],
      givenName: 'JOHN',
      familyName: 'SMITH',
      lprNumber: 1234,
    },
  };

  // Setup 4 accumulators, 2 with keyed verification and 2 with public key verification

  const posAccumulatorId = randomAsHex(32);
  const posAccumState = new InMemoryState();
  let posAccumKeypair;
  let posAccumWitness;

  const posKvAccumulatorId = randomAsHex(32);
  const posKvAccumState = new InMemoryState();
  let posKvAccumSecretKey;
  let posKvAccumWitness;

  const uniAccumulatorId = randomAsHex(32);
  const uniAccumState = new InMemoryKBUniversalState();
  let uniAccumKeypair;
  let uniAccumWitness;

  const uniKvAccumulatorId = randomAsHex(32);
  const uniKvAccumState = new InMemoryKBUniversalState();
  let uniKvAccumSecretKey;
  let uniKvAccumWitness;

  let accumMember;
  let encodedMember;

  async function writeAccumToChain(accumId, keyId, accumulator) {
    let accumulated;
    if (accumulator instanceof PositiveAccumulator) {
      accumulated = AccumulatorModule.accumulatedAsHex(accumulator.accumulated);
      await dock.accumulatorModule.addPositiveAccumulator(accumId, accumulated, [did1, keyId], did1, pair1, { didModule: dock.didModule }, false);
    } else {
      accumulated = AccumulatorModule.accumulatedAsHex(accumulator.accumulated, AccumulatorType.KBUni);
      await dock.accumulatorModule.addKBUniversalAccumulator(accumId, accumulated, [did1, keyId], did1, pair1, { didModule: dock.didModule }, false);
    }
    const queriedAccum = await dock.accumulatorModule.getAccumulator(accumId, false);
    expect(queriedAccum.accumulated).toEqual(accumulated);
  }

  beforeAll(async () => {
    await initializeWasm();
    await dock.init({
      keyring: TestKeyringOpts,
      address: FullNodeEndpoint,
    });
    chainModule = getModule(dock);
    account = dock.keyring.addFromUri(TestAccountURI);

    dock.setAccount(account);
    pair1 = new DidKeypair(dock.keyring.addFromUri(randomAsHex(32)), 1);
    did1 = DockDid.random();
    await registerNewDIDUsingPair(dock, did1, pair1);

    keypair = CryptoKeyPair.generate({
      controller: did1, msgCount: 100,
    });

<<<<<<< HEAD
    if (Name !== 'BDDT16') {
      const pk1 = Module.prepareAddPublicKey(u8aToHex(keypair.publicKeyBuffer));
=======
    if (Name !== 'BBDT16') {
      const pk1 = Module.prepareAddPublicKey(dock.api, u8aToHex(keypair.publicKeyBuffer));
>>>>>>> e76882ac
      await chainModule.addPublicKey(
        pk1,
        did1,
        did1,
        pair1,
        { didModule: dock.did },
        false,
      );

      didDocument = await dock.did.getDocument(did1);
      const { publicKey } = didDocument;
      expect(publicKey.length).toEqual(2);
      expect(publicKey[1].type).toEqual(VerKey);
      keypair.id = publicKey[1].id;
    } else {
      // For KVAC, the public doesn't need to published as its not used in credential or presentation verification (except issuers).
      // But the signer still adds a key identifier in the credential to determine which key will be used for verification
      keypair.id = 'my-key-id';
    }

    // Register holder DID with sr25519 key
    await registerNewDIDUsingPair(
      dock,
      holder3DID,
      new DidKeypair(dock.keyring.addFromUri(holder3KeySeed, null, 'sr25519'), 1),
    );

    const params = dockAccumulatorParams();

    posAccumKeypair = Accumulator.generateKeypair(params);
    const bytes1 = u8aToHex(posAccumKeypair.publicKey.bytes);
    const posAccumPk = AccumulatorModule.prepareAddPublicKey(bytes1);
    await dock.accumulatorModule.addPublicKey(
      posAccumPk,
      did1,
      pair1,
      { didModule: dock.did },
      false,
    );

    // For keyed-verification accumulator, public key is not written on chain.
    const posKvAccumKeypair = Accumulator.generateKeypair(params);

    uniAccumKeypair = Accumulator.generateKeypair(params);
    const bytes2 = u8aToHex(uniAccumKeypair.publicKey.bytes);
    const uniAccumPk = AccumulatorModule.prepareAddPublicKey(bytes2);
    await dock.accumulatorModule.addPublicKey(
      uniAccumPk,
      did1,
      pair1,
      { didModule: dock.did },
      false,
    );

    // For keyed-verification accumulator, public key is not written on chain.
    const uniKvAccumKeypair = Accumulator.generateKeypair(params);

    // All 4 accumulators will have the same member
    accumMember = '10';
    encodedMember = Encoder.defaultEncodeFunc()(accumMember);

    // The 2 positive accumulators are pre-filled with the following members and the other 2 have the domain set to these
    const members = [];
    for (let i = 1; i < 100; i++) {
      // Using default encoder since thats what the is used in credential by default. Ideally, the encoder specified in
      // the particular schema should be used but for that is the default one
      members.push(Encoder.defaultEncodeFunc()(i.toString()));
    }

    const accumulator = PositiveAccumulator.initialize(params, posAccumKeypair.secretKey);
    await accumulator.addBatch(members, posAccumKeypair.secretKey, posAccumState);
    await writeAccumToChain(posAccumulatorId, 1, accumulator);
    posAccumWitness = await accumulator.membershipWitness(encodedMember, posAccumKeypair.secretKey, posAccumState);
    expect(accumulator.verifyMembershipWitness(encodedMember, posAccumWitness, posAccumKeypair.publicKey, params)).toEqual(true);

    const accumulator1 = PositiveAccumulator.initialize(params, posKvAccumKeypair.secretKey);
    await accumulator1.addBatch(members, posKvAccumKeypair.secretKey, posKvAccumState);
    // For KV accumulator, keyId is 0
    await writeAccumToChain(posKvAccumulatorId, 0, accumulator1);
    posKvAccumWitness = await accumulator1.membershipWitness(encodedMember, posKvAccumKeypair.secretKey, posKvAccumState);
    posKvAccumSecretKey = posKvAccumKeypair.secretKey;

    const accumulator2 = await KBUniversalAccumulator.initialize(members, params, uniAccumKeypair.secretKey, uniAccumState);
    await accumulator2.add(encodedMember, uniAccumKeypair.secretKey, uniAccumState);
    await writeAccumToChain(uniAccumulatorId, 2, accumulator2);
    uniAccumWitness = await accumulator2.membershipWitness(encodedMember, uniAccumKeypair.secretKey, uniAccumState);
    expect(accumulator2.verifyMembershipWitness(encodedMember, uniAccumWitness, uniAccumKeypair.publicKey, params)).toEqual(true);

    const accumulator3 = await KBUniversalAccumulator.initialize(members, params, uniKvAccumKeypair.secretKey, uniKvAccumState);
    await accumulator3.add(encodedMember, uniKvAccumKeypair.secretKey, uniKvAccumState);
    // For KV accumulator, keyId is 0
    await writeAccumToChain(uniKvAccumulatorId, 0, accumulator3);
    uniKvAccumWitness = await accumulator3.membershipWitness(encodedMember, uniKvAccumKeypair.secretKey, uniKvAccumState);
    uniKvAccumSecretKey = uniKvAccumKeypair.secretKey;
  }, 30000);

  async function createAndVerifyPresentation(credentials, verifyOptions = {}, accumSecretKey = undefined) {
    const holderKey = getKeyDoc(
      holder3DID,
      new DidKeypair(dock.keyring.addFromUri(holder3KeySeed, null, 'sr25519'), 1),
      'Sr25519VerificationKey2020',
    );

    const presId = `https://example.com/pres/${randomAsHex(32)}`;
    const chal = randomAsHex(32);
    const domain = 'test domain';
    const presentation = createPresentation(credentials, presId);

    // This is done by the verifier
    const reconstructedPres = derivedToAnoncredsPresentation(presentation.verifiableCredential[0]);
    const keyedProofs = getKeyedProofsFromVerifiedPresentation(reconstructedPres);
    const isKvac = Name === 'BBDT16';
    const isKvacStatus = accumSecretKey ? 1 : 0;
    // Keyed proofs only exist for KVAC
    expect(keyedProofs.size).toEqual(isKvac || isKvacStatus ? 1 : 0);
    if (isKvac) {
      // This block is executed by the issuer or anyone having the secret key but not by the verifier
      const sk = new BBDT16MacSecretKey(keypair.privateKeyBuffer);
      // eslint-disable-next-line jest/no-conditional-expect
      expect(keyedProofs.get(0)?.credential?.proof.verify(sk).verified).toEqual(true);
    }
    if (isKvacStatus) {
      // This block is executed by the issuer or anyone having the secret key but not by the verifier
      expect(keyedProofs.get(0)?.status?.proof.verify(accumSecretKey).verified).toEqual(true);
    }

    expect(presentation).toMatchObject(
      // NOTE: json parse+stringify to remove any undefined properties
      expect.objectContaining(JSON.parse(JSON.stringify({
        type: ['VerifiablePresentation'],
        verifiableCredential: credentials,
        id: presId,
      }))),
    );

    // NOTE: typically for BBS+ presentations you shouldnt sign it by the holder, but we do it here just to make sure it works
    // Verifying this would require knowing the holder's public key which makes the holder linkable and defeats the purpose of BBS+
    const signedPres = await signPresentation(
      presentation,
      holderKey,
      chal,
      domain,
      resolver,
    );

    expect(signedPres).toMatchObject(
      expect.objectContaining({
        type: ['VerifiablePresentation'],
        verifiableCredential: credentials,
        id: presId,
        proof: expect.objectContaining({
          type: 'Sr25519Signature2020',
          challenge: chal,
          domain,
          proofPurpose: 'authentication',
        }),
      }),
    );

    const result = await verifyPresentation(signedPres, {
      challenge: chal,
      domain,
      resolver,
      ...verifyOptions,
    });

    expect(result.verified).toBe(true);
    expect(result.presentationResult.verified).toBe(true);
    expect(result.credentialResults.length).toBe(1);
    expect(result.credentialResults[0].verified).toBe(true);
  }

  async function getPresentationInstance(credentialStatus) {
    const issuerKey = getKeyDoc(did1, keypair, keypair.type, keypair.id);
    const unsignedCred = {
      ...credentialJSON,
      credentialStatus,
      issuer: String(did1),
    };

    const presentationOptions = {
      nonce: stringToU8a('noncetest'),
      context: 'my context',
    };

    // Create W3C credential
    const credential = await issueCredential(issuerKey, unsignedCred);
    expect(credential.id).toBeDefined();

    // Begin to derive a credential from the above issued one
    const presentationInstance = new Presentation();
    const idx = await presentationInstance.addCredentialToPresent(
      credential,
      { resolver },
    );

    // NOTE: revealing subject type because of JSON-LD processing for this certain credential
    // you may not always need to do this depending on your JSON-LD contexts
    await presentationInstance.addAttributeToReveal(idx, [
      'credentialSubject.type.0',
    ]);
    await presentationInstance.addAttributeToReveal(idx, [
      'credentialSubject.type.1',
    ]);

    return [presentationInstance, presentationOptions];
  }

  test(`For ${Name}, holder creates a derived verifiable credential from a credential with selective disclosure`, async () => {
    const issuerKey = getKeyDoc(did1, keypair, keypair.type, keypair.id);
    const unsignedCred = {
      ...credentialJSON,
      issuer: String(did1),
    };

    const presentationOptions = {
      nonce: stringToU8a('noncetest'),
      context: 'my context',
    };

    // Create W3C credential
    const credential = await issueCredential(issuerKey, unsignedCred);
    const result = await verifyCredential(credential, { resolver });
    expect(result).toMatchObject(
      expect.objectContaining(getProofMatcherDoc()),
    );

    // Begin to derive a credential from the above issued one
    const presentationInstance = new Presentation();
    const idx = await presentationInstance.addCredentialToPresent(
      credential,
      { resolver },
    );

    // Reveal subject attributes
    presentationInstance.addAttributeToReveal(idx, [
      'credentialSubject.lprNumber',
    ]);

    // NOTE: revealing subject type because of JSON-LD processing for this certain credential
    // you may not always need to do this depending on your JSON-LD contexts
    presentationInstance.addAttributeToReveal(idx, [
      'credentialSubject.type.0',
    ]);
    presentationInstance.addAttributeToReveal(idx, [
      'credentialSubject.type.1',
    ]);

    // Begin to derive a credential from the above issued one
    const presentationInstance2 = new Presentation();
    const idx2 = await presentationInstance2.addCredentialToPresent(
      credential,
      { resolver },
    );

    // Reveal subject attributes
    presentationInstance2.addAttributeToReveal(idx2, [
      'credentialSubject.lprNumber',
    ]);

    // NOTE: revealing subject type because of JSON-LD processing for this certain credential
    // you may not always need to do this depending on your JSON-LD contexts
    presentationInstance2.addAttributeToReveal(idx2, [
      'credentialSubject.type.0',
    ]);
    presentationInstance2.addAttributeToReveal(idx2, [
      'credentialSubject.type.1',
    ]);

    // Derive a W3C Verifiable Credential JSON from the above presentation
    const credentials = await presentationInstance.deriveCredentials(
      presentationOptions,
    );
    expect(credentials.length).toEqual(1);
    expect(credentials[0].proof).toBeDefined();
    expect(credentials[0]).toHaveProperty('credentialSubject');
    expect(credentials[0].credentialSubject).toMatchObject(
      expect.objectContaining({
        type: unsignedCred.credentialSubject.type,
        lprNumber: 1234,
      }),
    );
    expect(credentials[0].issuer).toEqual(credential.issuer);
    expect(credentials[0].credentialSchema.id).toEqual(residentCardSchema.$id);

    // Ensure reconstructing presentation from credential matches
    // NOTE: ignoring proof here as itll differ when signed twice as above
    const presentation = await presentationInstance2.createPresentation(
      presentationOptions,
    );

    // Question: What is the point of this? A single credential cant be converted to a presentation and a presentation
    // has other data that credential won't have
    const reconstructedPres = derivedToAnoncredsPresentation(credentials[0]);
    expect(reconstructedPres.proof).toBeDefined();
    expect({
      ...reconstructedPres,
      proof: '',
    }).toMatchObject({ ...presentation, proof: '' });

    // Try to verify the derived credential alone
    const credentialResult = await verifyCredential(credentials[0], {
      resolver,
    });
    expect(credentialResult.verified).toBe(true);
    expect(credentialResult.error).toBe(undefined);

    // Modify the credential after issuance, verification should fail
    const modifiedCred = deepClone(credentials[0]);
    modifiedCred.credentialSubject.lprNumber = 0xdeadbeef;
    const credentialResult1 = await verifyCredential(modifiedCred, {
      resolver,
    });
    expect(credentialResult1.verified).toBe(false);

    // This is done by the verifier
    const keyedProofs = getKeyedProofsFromVerifiedPresentation(reconstructedPres);
    const isKvac = Name === 'BBDT16';
    // Keyed proofs only exist for KVAC
    expect(keyedProofs.size).toEqual(isKvac ? 1 : 0);
    if (isKvac) {
      // This block is executed by the issuer or anyone having the secret key but not by the verifier
      const sk = new BBDT16MacSecretKey(keypair.privateKeyBuffer);
      // eslint-disable-next-line jest/no-conditional-expect
      expect(keyedProofs.get(0)?.credential?.proof.verify(sk).verified).toEqual(true);
    }
    // Create a VP and verify it from this credential
    await createAndVerifyPresentation(credentials);
  }, 30000);

  test(`For ${Name}, persist credential status using VB positive accumulator when deriving`, async () => {
    const queriedAccum = await dock.accumulatorModule.getAccumulator(posAccumulatorId, false, true);
    const verifAccumulator = PositiveAccumulator.fromAccumulated(AccumulatorModule.accumulatedFromHex(queriedAccum.accumulated));

    const accumPk = new AccumulatorPublicKey(hexToU8a(queriedAccum.publicKey.bytes));
    expect(verifAccumulator.verifyMembershipWitness(encodedMember, posAccumWitness, accumPk, dockAccumulatorParams())).toEqual(true);

    const credentialStatus = {
      id: `dock:accumulator:${posAccumulatorId}`,
      type: RevocationStatusProtocol.Vb22,
      revocationCheck: MEM_CHECK_STR,
      revocationId: accumMember,
    };
    const [presentationInstance, presentationOptions] = await getPresentationInstance(credentialStatus);

    presentationInstance.presBuilder.addAccumInfoForCredStatus(0, posAccumWitness, AccumulatorModule.accumulatedFromHex(queriedAccum.accumulated), accumPk);

    // Derive a W3C Verifiable Credential JSON from the above presentation
    const credentials = await presentationInstance.deriveCredentials(
      presentationOptions,
    );

    expect(credentials.length).toEqual(1);
    expect(credentials[0].issuer).toEqual(String(did1));
    expect(credentials[0].credentialStatus).toBeDefined();
    expect(credentials[0].credentialStatus).toEqual({
      ...credentialStatus,
      revocationId: undefined, // Because revocation id is never revealed
      accumulated: b58.encode(AccumulatorModule.accumulatedFromHex(queriedAccum.accumulated)),
      extra: {},
    });

    const accumulatorPublicKeys = new Map();
    accumulatorPublicKeys.set(0, accumPk);

    // Create a VP and verify it from this credential
    await createAndVerifyPresentation(credentials, {
      resolver,
      accumulatorPublicKeys,
    });
  });

  test(`For ${Name}, persist credential status using VB positive accumulator with keyed-verification when deriving`, async () => {
    // No public key exists
    const queriedAccum = await dock.accumulatorModule.getAccumulator(posKvAccumulatorId, false, false);

    const credentialStatus = {
      id: `dock:accumulator:${posKvAccumulatorId}`,
      type: RevocationStatusProtocol.Vb22,
      revocationCheck: MEM_CHECK_KV_STR,
      revocationId: accumMember,
    };
    const [presentationInstance, presentationOptions] = await getPresentationInstance(credentialStatus);

    presentationInstance.presBuilder.addAccumInfoForCredStatus(0, posKvAccumWitness, AccumulatorModule.accumulatedFromHex(queriedAccum.accumulated));

    // Derive a W3C Verifiable Credential JSON from the above presentation
    const credentials = await presentationInstance.deriveCredentials(
      presentationOptions,
    );

    expect(credentials.length).toEqual(1);
    expect(credentials[0].issuer).toEqual(String(did1));
    expect(credentials[0].credentialStatus).toBeDefined();
    expect(credentials[0].credentialStatus).toEqual({
      ...credentialStatus,
      revocationId: undefined, // Because revocation id is never revealed
      accumulated: b58.encode(AccumulatorModule.accumulatedFromHex(queriedAccum.accumulated)),
      extra: {},
    });

    // Create a VP and verify it from this credential
    await createAndVerifyPresentation(credentials, {
      resolver,
    }, posKvAccumSecretKey);
  });

  test(`For ${Name}, persist credential status using KB universal accumulator when deriving`, async () => {
    const queriedAccum = await dock.accumulatorModule.getAccumulator(uniAccumulatorId, false, true);
    const verifAccumulator = KBUniversalAccumulator.fromAccumulated(AccumulatorModule.accumulatedFromHex(queriedAccum.accumulated, AccumulatorType.KBUni));

    const accumPk = new AccumulatorPublicKey(hexToU8a(queriedAccum.publicKey.bytes));
    expect(verifAccumulator.verifyMembershipWitness(encodedMember, uniAccumWitness, accumPk, dockAccumulatorParams())).toEqual(true);

    const credentialStatus = {
      id: `dock:accumulator:${uniAccumulatorId}`,
      type: RevocationStatusProtocol.KbUni24,
      revocationCheck: MEM_CHECK_STR,
      revocationId: accumMember,
    };
    const [presentationInstance, presentationOptions] = await getPresentationInstance(credentialStatus);

    presentationInstance.presBuilder.addAccumInfoForCredStatus(0, uniAccumWitness, AccumulatorModule.accumulatedFromHex(queriedAccum.accumulated, AccumulatorType.KBUni));

    // Derive a W3C Verifiable Credential JSON from the above presentation
    const credentials = await presentationInstance.deriveCredentials(
      presentationOptions,
    );

    const accAsU8 = AccumulatorModule.accumulatedFromHex(queriedAccum.accumulated, AccumulatorType.KBUni);
    expect(credentials.length).toEqual(1);
    expect(credentials[0].issuer).toEqual(String(did1));
    expect(credentials[0].credentialStatus).toBeDefined();
    expect(credentials[0].credentialStatus).toEqual({
      ...credentialStatus,
      revocationId: undefined, // Because revocation id is never revealed
      accumulated: `${b58.encode(accAsU8.toBytes())}`,
      extra: {},
    });

    const accumulatorPublicKeys = new Map();
    accumulatorPublicKeys.set(0, accumPk);

    // Create a VP and verify it from this credential
    await createAndVerifyPresentation(credentials, {
      resolver,
      accumulatorPublicKeys,
    });
  });

  test(`For ${Name}, persist credential status using KB universal accumulator with keyed-verification when deriving`, async () => {
    // No public key exists
    const queriedAccum = await dock.accumulatorModule.getAccumulator(uniKvAccumulatorId, false, false);

    const credentialStatus = {
      id: `dock:accumulator:${uniKvAccumulatorId}`,
      type: RevocationStatusProtocol.KbUni24,
      revocationCheck: MEM_CHECK_KV_STR,
      revocationId: accumMember,
    };
    const [presentationInstance, presentationOptions] = await getPresentationInstance(credentialStatus);

    presentationInstance.presBuilder.addAccumInfoForCredStatus(0, uniKvAccumWitness, AccumulatorModule.accumulatedFromHex(queriedAccum.accumulated, AccumulatorType.KBUni));

    // Derive a W3C Verifiable Credential JSON from the above presentation
    const credentials = await presentationInstance.deriveCredentials(
      presentationOptions,
    );

    const accAsU8 = AccumulatorModule.accumulatedFromHex(queriedAccum.accumulated, AccumulatorType.KBUni);
    expect(credentials.length).toEqual(1);
    expect(credentials[0].issuer).toEqual(String(did1));
    expect(credentials[0].credentialStatus).toBeDefined();
    expect(credentials[0].credentialStatus).toEqual({
      ...credentialStatus,
      revocationId: undefined, // Because revocation id is never revealed
      accumulated: `${b58.encode(accAsU8.toBytes())}`,
      extra: {},
    });

    // Create a VP and verify it from this credential
    await createAndVerifyPresentation(credentials, {
      resolver,
    }, uniKvAccumSecretKey);
  });

  test('Holder creates a derived verifiable credential from a credential with range proofs', async () => {
    const provingKeyId = 'provingKeyId';
    const pk = BoundCheckSnarkSetup();
    const provingKey = pk.decompress();

    const issuerKey = getKeyDoc(did1, keypair, keypair.type, keypair.id);
    const unsignedCred = {
      ...credentialJSON,
      issuer: String(did1),
    };

    const presentationOptions = {
      nonce: stringToU8a('noncetest'),
      context: 'my context',
    };

    // Create W3C credential
    const credential = await issueCredential(issuerKey, unsignedCred);

    // Begin to derive a credential from the above issued one
    const presentationInstance = new Presentation();
    const idx = await presentationInstance.addCredentialToPresent(
      credential,
      { resolver },
    );

    // NOTE: revealing subject type because of JSON-LD processing for this certain credential
    // you may not always need to do this depending on your JSON-LD contexts
    await presentationInstance.addAttributeToReveal(idx, [
      'credentialSubject.type.0',
    ]);
    await presentationInstance.addAttributeToReveal(idx, [
      'credentialSubject.type.1',
    ]);

    // Enforce LPR number to be between values as well as revealed
    // NOTE: unlike other tests, we cannot "reveal" this value and enforce bounds at the same time!
    presentationInstance.presBuilder.enforceBounds(
      idx,
      'credentialSubject.lprNumber',
      1233,
      1235,
      provingKeyId,
      provingKey,
    );

    // Enforce issuance date to be between values
    // NOTE: we dont need to set proving key value here (must still set ID though!) as its done above, should pass undefined
    presentationInstance.presBuilder.enforceBounds(
      idx,
      'issuanceDate',
      new Date('2019-10-01'),
      new Date('2020-01-01'),
      provingKeyId,
      undefined,
    );

    // Derive a W3C Verifiable Credential JSON from the above presentation
    const credentials = await presentationInstance.deriveCredentials(
      presentationOptions,
    );
    expect(credentials.length).toEqual(1);
    expect(credentials[0].proof).toBeDefined();
    expect(credentials[0].issuer).toEqual(credential.issuer);
    expect(credentials[0].proof.bounds).toBeDefined();
    expect(credentials[0].proof.bounds).toEqual({
      issuanceDate: [{
        min: 1569888000000,
        max: 1577836800000,
        paramId: 'provingKeyId',
        protocol: 'LegoGroth16',
      }],
      credentialSubject: {
        lprNumber: [{
          min: 1233,
          max: 1235,
          paramId: 'provingKeyId',
          protocol: 'LegoGroth16',
        }],
      },
    });
    expect(credentials[0]).toHaveProperty('credentialSubject');
    expect(credentials[0].credentialSubject).toMatchObject(
      expect.objectContaining({
        type: unsignedCred.credentialSubject.type,
      }),
    );

    const reconstructedPres = derivedToAnoncredsPresentation(credentials[0]);
    expect(reconstructedPres.proof).toBeDefined();
    expect(reconstructedPres.spec.credentials[0].bounds).toEqual(credentials[0].proof.bounds);

    // Setup predicate params with the verifying key for range proofs
    const predicateParams = new Map();
    predicateParams.set(provingKeyId, pk.getVerifyingKey());

    // Try to verify the derived credential alone
    const credentialResult = await verifyCredential(credentials[0], {
      resolver,
      predicateParams,
    });
    if (credentialResult.error) {
      console.log('credentialResult.error', JSON.stringify(credentialResult.error, null, 2));
    }
    expect(credentialResult.error).toBe(undefined);
    expect(credentialResult.verified).toBe(true);

    // Create a VP and verify it from this credential
    await createAndVerifyPresentation(credentials, { predicateParams });
  }, 60000);

  afterAll(async () => {
    await dock.disconnect();
  }, 10000);
});<|MERGE_RESOLUTION|>--- conflicted
+++ resolved
@@ -183,13 +183,8 @@
       controller: did1, msgCount: 100,
     });
 
-<<<<<<< HEAD
-    if (Name !== 'BDDT16') {
+    if (Name !== 'BBDT16') {
       const pk1 = Module.prepareAddPublicKey(u8aToHex(keypair.publicKeyBuffer));
-=======
-    if (Name !== 'BBDT16') {
-      const pk1 = Module.prepareAddPublicKey(dock.api, u8aToHex(keypair.publicKeyBuffer));
->>>>>>> e76882ac
       await chainModule.addPublicKey(
         pk1,
         did1,
