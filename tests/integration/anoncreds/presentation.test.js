import { randomAsHex } from '@polkadot/util-crypto';
import { u8aToHex, stringToU8a } from '@polkadot/util';
import b58 from 'bs58';
import {
<<<<<<< HEAD
  BDDT16MacSecretKey,
  BoundCheckSnarkSetup,
  CredentialBuilder,
  initializeWasm,
  PresentationBuilder,
=======
  BBDT16MacSecretKey,
  BoundCheckSnarkSetup, CredentialBuilder, initializeWasm, PresentationBuilder,
>>>>>>> e76882ac
} from '@docknetwork/crypto-wasm-ts';
import { DockAPI } from '../../../src';
import {
  FullNodeEndpoint,
  TestAccountURI,
  TestKeyringOpts,
  Schemes,
} from '../../test-constants';
import { DockDid, DidKeypair } from '../../../src/did';
import { registerNewDIDUsingPair } from '../helpers';
import { getKeyDoc } from '../../../src/utils/vc/helpers';
import { issueCredential, verifyPresentation } from '../../../src/utils/vc';
import { DockResolver } from '../../../src/resolver';
import {
  getResidentCardCredentialAndSchema,
  setupExternalSchema,
} from './utils';
import {
  getKeyedProofsFromVerifiedPresentation,
  getJsonSchemasFromPresentation,
} from '../../../src/utils/vc/presentations';
import defaultDocumentLoader from '../../../src/utils/vc/document-loader';

<<<<<<< HEAD
describe.each(Schemes)(
  'Presentation',
  ({
    Name,
    Module,
    Presentation,
    Context,
    VerKey,
    CryptoKeyPair,
    getModule,
  }) => {
    const dock = new DockAPI();
    const resolver = new DockResolver(dock);
    let account;
    let did1;
    let pair1;
    let keypair;
    let didDocument;
    let chainModule;

    const [credentialJSON, residentCardSchema] = getResidentCardCredentialAndSchema(Context);

    beforeAll(async () => {
      await initializeWasm();
      await dock.init({
        keyring: TestKeyringOpts,
        address: FullNodeEndpoint,
      });
      account = dock.keyring.addFromUri(TestAccountURI);

      dock.setAccount(account);
      pair1 = new DidKeypair(dock.keyring.addFromUri(randomAsHex(32)), 1);
      did1 = DockDid.random();
      await registerNewDIDUsingPair(dock, did1, pair1);

      keypair = CryptoKeyPair.generate({
        controller: did1,
        msgCount: 100,
      });

      if (Name !== 'BDDT16') {
        chainModule = getModule(dock);

        const pk1 = Module.prepareAddPublicKey(
          u8aToHex(keypair.publicKeyBuffer),
        );
        await chainModule.addPublicKey(
          pk1,
          did1,
          did1,
          pair1,
          { didModule: dock.did },
          false,
        );

        didDocument = await dock.did.getDocument(did1);
        const { publicKey } = didDocument;
        expect(publicKey.length).toEqual(2);
        expect(publicKey[1].type).toEqual(VerKey);
        keypair.id = publicKey[1].id;
      } else {
        // For KVAC, the public doesn't need to published as its not used in credential or presentation verification (except issuers).
        // But the signer still adds a key identifier in the credential to determine which key will be used for verification
        keypair.id = 'my-key-id';
      }
    }, 30000);

    function checkCommonRevealedFields(presentation, credentials) {
      expect(presentation.version).toEqual(PresentationBuilder.VERSION);

      for (let i = 0; i < presentation.spec.credentials.length; i++) {
        // Ensure verificationMethod & type is revealed always
        expect(
          presentation.spec.credentials[i].revealedAttributes.proof,
        ).toBeDefined();
        expect(
          presentation.spec.credentials[i].revealedAttributes.proof,
        ).toHaveProperty(
          'verificationMethod',
          credentials[i].proof.verificationMethod,
        );
        expect(
          presentation.spec.credentials[0].revealedAttributes.proof,
        ).toHaveProperty('type', credentials[i].proof.type);

        expect(presentation.spec.credentials[i].schema).toBeDefined();
        expect(presentation.spec.credentials[i].sigType).toBeDefined();
        expect(presentation.spec.credentials[i].version).toEqual(
          CredentialBuilder.VERSION,
        );
      }
    }

    test(`from ${Name} credentials with external schema reference and embedded schema`, async () => {
      const [externalSchemaEncoded, schemaId] = await setupExternalSchema(
        residentCardSchema,
        'Resident Card Example',
=======
describe.each(Schemes)('Presentation', ({
  Name,
  Module,
  Presentation,
  Context,
  VerKey,
  CryptoKeyPair,
  getModule,
}) => {
  const dock = new DockAPI();
  const resolver = new DockResolver(dock);
  let account;
  let did1;
  let pair1;
  let keypair;
  let didDocument;
  let chainModule;

  const [credentialJSON, residentCardSchema] = getResidentCardCredentialAndSchema(Context);

  beforeAll(async () => {
    await initializeWasm();
    await dock.init({
      keyring: TestKeyringOpts,
      address: FullNodeEndpoint,
    });
    account = dock.keyring.addFromUri(TestAccountURI);

    dock.setAccount(account);
    pair1 = new DidKeypair(dock.keyring.addFromUri(randomAsHex(32)), 1);
    did1 = createNewDockDID();
    await registerNewDIDUsingPair(dock, did1, pair1);

    keypair = CryptoKeyPair.generate({
      controller: did1,
      msgCount: 100,
    });

    if (Name !== 'BBDT16') {
      chainModule = getModule(dock);

      const pk1 = Module.prepareAddPublicKey(dock.api, u8aToHex(keypair.publicKeyBuffer));
      await chainModule.addPublicKey(
        pk1,
        did1,
>>>>>>> e76882ac
        did1,
        pair1,
        dock,
      );
      const issuerKey = getKeyDoc(did1, keypair, keypair.type, keypair.id);

      // This credential has external schema
      const unsignedCred = {
        ...credentialJSON,
        issuer: did1.toQualifiedEncodedString(),
      };
      unsignedCred.credentialSchema = externalSchemaEncoded;
      const credential = await issueCredential(
        issuerKey,
        unsignedCred,
        true,
        defaultDocumentLoader(resolver),
      );

      // This credential has embedded schema
      const unsignedCred2 = {
        ...credentialJSON,
        issuer: did1.toQualifiedEncodedString(),
      };
      const credential2 = await issueCredential(issuerKey, unsignedCred2);

      const presentationInstance = new Presentation();
      const idx = await presentationInstance.addCredentialToPresent(
        credential,
        { resolver },
      );

      const idx2 = await presentationInstance.addCredentialToPresent(
        credential2,
        { resolver },
      );

      await presentationInstance.addAttributeToReveal(idx, [
        'credentialSubject.lprNumber',
      ]);

      await presentationInstance.addAttributeToReveal(idx2, [
        'credentialSubject.lprNumber',
      ]);

      const presentation = await presentationInstance.createPresentation();

      expect(
        presentation.spec.credentials[0].revealedAttributes,
      ).toHaveProperty('credentialSubject');
      expect(
        presentation.spec.credentials[0].revealedAttributes.credentialSubject,
      ).toHaveProperty('lprNumber', 1234);
      expect(
        presentation.spec.credentials[1].revealedAttributes,
      ).toHaveProperty('credentialSubject');
      expect(
        presentation.spec.credentials[1].revealedAttributes.credentialSubject,
      ).toHaveProperty('lprNumber', 1234);

      const schemas = getJsonSchemasFromPresentation(presentation, false);
      // For schema with external reference, it should be equal to the reference id (on-chain id here)
      expect(schemas[0].$id).toEqual(schemaId);
      // For schema with properties, it should be same as the id of the document
      expect(schemas[1].$id).toEqual(residentCardSchema.$id);

      checkCommonRevealedFields(presentation, [credential, credential2]);

      const { verified } = await verifyPresentation(presentation, { resolver });
      expect(verified).toEqual(true);

      const keyedProofs = getKeyedProofsFromVerifiedPresentation(presentation);
      const isKvac = Name === 'BDDT16';
      // Keyed proofs only exist for KVAC
      expect(keyedProofs.size).toEqual(isKvac ? 2 : 0);
      if (isKvac) {
        const sk = new BDDT16MacSecretKey(keypair.privateKeyBuffer);
        // eslint-disable-next-line jest/no-conditional-expect
        expect(
          keyedProofs.get(0)?.credential?.proof.verify(sk).verified,
        ).toEqual(true);
        // eslint-disable-next-line jest/no-conditional-expect
        expect(
          keyedProofs.get(1)?.credential?.proof.verify(sk).verified,
        ).toEqual(true);
      }
    }, 40000);

    test('expect to reveal specified attributes', async () => {
      const presentationInstance = new Presentation();
      const issuerKey = getKeyDoc(did1, keypair, keypair.type, keypair.id);
      const unsignedCred = {
        ...credentialJSON,
        issuer: did1.toQualifiedEncodedString(),
      };

      const credential = await issueCredential(issuerKey, unsignedCred);

      const idx = await presentationInstance.addCredentialToPresent(
        credential,
        { resolver },
      );

      await presentationInstance.addAttributeToReveal(idx, [
        'credentialSubject.lprNumber',
      ]);

      const presentation = await presentationInstance.createPresentation();

      expect(
        presentation.spec.credentials[0].revealedAttributes,
      ).toHaveProperty('credentialSubject');
      expect(
        presentation.spec.credentials[0].revealedAttributes.credentialSubject,
      ).toHaveProperty('lprNumber', 1234);

      checkCommonRevealedFields(presentation, [credential]);

      const { verified } = await verifyPresentation(presentation, { resolver });
      expect(verified).toEqual(true);

      const keyedProofs = getKeyedProofsFromVerifiedPresentation(presentation);
      const isKvac = Name === 'BDDT16';
      // Keyed proofs only exist for KVAC
      expect(keyedProofs.size).toEqual(isKvac ? 1 : 0);
      if (isKvac) {
        const sk = new BDDT16MacSecretKey(keypair.privateKeyBuffer);
        // eslint-disable-next-line jest/no-conditional-expect
        expect(
          keyedProofs.get(0)?.credential?.proof.verify(sk).verified,
        ).toEqual(true);
      }
    }, 30000);

    test('expect to create presentation from multiple credentials', async () => {
      const presentationInstance = new Presentation();

      const issuerKey = getKeyDoc(did1, keypair, keypair.type, keypair.id);
      const unsignedCred = {
        ...credentialJSON,
        issuer: did1.toQualifiedEncodedString(),
      };

      const credential = await issueCredential(issuerKey, unsignedCred);
      const credential2 = await issueCredential(issuerKey, unsignedCred);

      const idx = await presentationInstance.addCredentialToPresent(
        credential,
        { resolver },
      );
      const idx2 = await presentationInstance.addCredentialToPresent(
        credential2,
        { resolver },
      );
      await presentationInstance.addAttributeToReveal(idx, [
        'credentialSubject.lprNumber',
      ]);
      await presentationInstance.addAttributeToReveal(idx2, [
        'credentialSubject.familyName',
      ]);

<<<<<<< HEAD
      const presentation = await presentationInstance.createPresentation();

      expect(
        presentation.spec.credentials[0].revealedAttributes,
      ).toHaveProperty('credentialSubject');
      expect(
        presentation.spec.credentials[0].revealedAttributes.credentialSubject,
      ).toHaveProperty('lprNumber', 1234);

      expect(
        presentation.spec.credentials[1].revealedAttributes,
      ).toHaveProperty('credentialSubject');
      expect(
        presentation.spec.credentials[1].revealedAttributes.credentialSubject,
      ).toHaveProperty('familyName', 'SMITH');

      checkCommonRevealedFields(presentation, [credential, credential2]);

      const { verified } = await verifyPresentation(presentation, { resolver });
      expect(verified).toEqual(true);
    }, 30000);

    test('expect to range proofs', async () => {
      const provingKeyId = 'provingKeyId';
      const pk = BoundCheckSnarkSetup();
      const provingKey = pk.decompress();
      const presentationInstance = new Presentation();
      const issuerKey = getKeyDoc(did1, keypair, keypair.type, keypair.id);
      const unsignedCred = {
        ...credentialJSON,
        issuer: did1.toQualifiedEncodedString(),
      };

      const credential = await issueCredential(issuerKey, unsignedCred);

      const idx = await presentationInstance.addCredentialToPresent(
        credential,
        { resolver },
      );

      await presentationInstance.addAttributeToReveal(idx, [
        'credentialSubject.lprNumber',
      ]);

      // Enforce issuance date to be between values
      presentationInstance.presBuilder.enforceBounds(
        idx,
        'issuanceDate',
        new Date('2019-10-01'),
        new Date('2020-01-01'),
        provingKeyId,
        provingKey,
      );

      const presentation = await presentationInstance.createPresentation();

      expect(presentation.spec.credentials[0].bounds).toBeDefined();
      expect(presentation.spec.credentials[0].bounds).toEqual({
        issuanceDate: [
          {
            min: 1569888000000,
            max: 1577836800000,
            paramId: 'provingKeyId',
            protocol: 'LegoGroth16',
          },
        ],
      });

      expect(
        presentation.spec.credentials[0].revealedAttributes,
      ).toHaveProperty('credentialSubject');
      expect(
        presentation.spec.credentials[0].revealedAttributes.credentialSubject,
      ).toHaveProperty('lprNumber', 1234);

      checkCommonRevealedFields(presentation, [credential]);

      // Setup predicate params with the verifying key for range proofs
      const predicateParams = new Map();
      predicateParams.set(provingKeyId, pk.getVerifyingKey());

      // Verify the presentation, note that we must pass predicateParams with the verification key
      const { verified } = await verifyPresentation(presentation, {
        resolver,
        predicateParams,
      });
      expect(verified).toEqual(true);
    }, 60000);

    test('expect to throw exception when attributes provided is not an array', async () => {
      const presentationInstance = new Presentation();
      const issuerKey = getKeyDoc(did1, keypair, keypair.type, keypair.id);
      const unsignedCred = {
        ...credentialJSON,
        issuer: did1.toQualifiedEncodedString(),
      };
      const credential = await issueCredential(issuerKey, unsignedCred);

      const idx = await presentationInstance.addCredentialToPresent(
        credential,
        { resolver },
      );

      expect(() => {
        presentationInstance.addAttributeToReveal(idx, {});
      }).toThrow();
    }, 30000);

    test('expect to create presentation with nonce', async () => {
      const presentationInstance = new Presentation();

      const issuerKey = getKeyDoc(did1, keypair, keypair.type, keypair.id);
      const unsignedCred = {
        ...credentialJSON,
        issuer: did1.toQualifiedEncodedString(),
      };

      const credential = await issueCredential(issuerKey, unsignedCred);

      const idx = await presentationInstance.addCredentialToPresent(
        credential,
        { resolver },
      );
      await presentationInstance.addAttributeToReveal(idx, [
        'credentialSubject.lprNumber',
      ]);

      const presentation = await presentationInstance.createPresentation({
        nonce: '1234',
      });
      expect(presentation.nonce).toEqual(b58.encode(stringToU8a('1234')));
      expect(
        presentation.spec.credentials[0].revealedAttributes,
      ).toHaveProperty('credentialSubject');
      expect(
        presentation.spec.credentials[0].revealedAttributes.credentialSubject,
      ).toHaveProperty('lprNumber', 1234);

      const { verified } = await verifyPresentation(presentation, { resolver });
      expect(verified).toEqual(true);
    }, 30000);

    afterAll(async () => {
      await dock.disconnect();
    }, 10000);
  },
);
=======
      expect(presentation.spec.credentials[i].schema).toBeDefined();
      expect(presentation.spec.credentials[i].sigType).toBeDefined();
      expect(presentation.spec.credentials[i].version).toEqual(CredentialBuilder.VERSION);
    }
  }

  test(`from ${Name} credentials with external schema reference and embedded schema`, async () => {
    const [externalSchemaEncoded, schemaId] = await setupExternalSchema(residentCardSchema, 'Resident Card Example', did1, pair1, dock);
    const issuerKey = getKeyDoc(did1, keypair, keypair.type, keypair.id);

    // This credential has external schema
    const unsignedCred = {
      ...credentialJSON,
      issuer: did1,
    };
    unsignedCred.credentialSchema = externalSchemaEncoded;
    const credential = await issueCredential(issuerKey, unsignedCred, true, defaultDocumentLoader(resolver));

    // This credential has embedded schema
    const unsignedCred2 = {
      ...credentialJSON,
      issuer: did1,
    };
    const credential2 = await issueCredential(issuerKey, unsignedCred2);

    const presentationInstance = new Presentation();
    const idx = await presentationInstance.addCredentialToPresent(
      credential,
      { resolver },
    );

    const idx2 = await presentationInstance.addCredentialToPresent(
      credential2,
      { resolver },
    );

    await presentationInstance.addAttributeToReveal(idx, [
      'credentialSubject.lprNumber',
    ]);

    await presentationInstance.addAttributeToReveal(idx2, [
      'credentialSubject.lprNumber',
    ]);

    const presentation = await presentationInstance.createPresentation();

    expect(
      presentation.spec.credentials[0].revealedAttributes,
    ).toHaveProperty('credentialSubject');
    expect(
      presentation.spec.credentials[0].revealedAttributes.credentialSubject,
    ).toHaveProperty('lprNumber', 1234);
    expect(
      presentation.spec.credentials[1].revealedAttributes,
    ).toHaveProperty('credentialSubject');
    expect(
      presentation.spec.credentials[1].revealedAttributes.credentialSubject,
    ).toHaveProperty('lprNumber', 1234);

    const schemas = getJsonSchemasFromPresentation(presentation, false);
    // For schema with external reference, it should be equal to the reference id (on-chain id here)
    expect(schemas[0].$id).toEqual(schemaId);
    // For schema with properties, it should be same as the id of the document
    expect(schemas[1].$id).toEqual(residentCardSchema.$id);

    checkCommonRevealedFields(presentation, [credential, credential2]);

    const { verified } = await verifyPresentation(presentation, { resolver });
    expect(verified).toEqual(true);

    const keyedProofs = getKeyedProofsFromVerifiedPresentation(presentation);
    const isKvac = Name === 'BBDT16';
    // Keyed proofs only exist for KVAC
    expect(keyedProofs.size).toEqual(isKvac ? 2 : 0);
    if (isKvac) {
      const sk = new BBDT16MacSecretKey(keypair.privateKeyBuffer);
      // eslint-disable-next-line jest/no-conditional-expect
      expect(keyedProofs.get(0)?.credential?.proof.verify(sk).verified).toEqual(true);
      // eslint-disable-next-line jest/no-conditional-expect
      expect(keyedProofs.get(1)?.credential?.proof.verify(sk).verified).toEqual(true);
    }
  }, 40000);

  test('expect to reveal specified attributes', async () => {
    const presentationInstance = new Presentation();
    const issuerKey = getKeyDoc(did1, keypair, keypair.type, keypair.id);
    const unsignedCred = {
      ...credentialJSON,
      issuer: did1,
    };

    const credential = await issueCredential(issuerKey, unsignedCred);

    const idx = await presentationInstance.addCredentialToPresent(
      credential,
      { resolver },
    );

    await presentationInstance.addAttributeToReveal(idx, [
      'credentialSubject.lprNumber',
    ]);

    const presentation = await presentationInstance.createPresentation();

    expect(
      presentation.spec.credentials[0].revealedAttributes,
    ).toHaveProperty('credentialSubject');
    expect(
      presentation.spec.credentials[0].revealedAttributes.credentialSubject,
    ).toHaveProperty('lprNumber', 1234);

    checkCommonRevealedFields(presentation, [credential]);

    const { verified } = await verifyPresentation(presentation, { resolver });
    expect(verified).toEqual(true);

    const keyedProofs = getKeyedProofsFromVerifiedPresentation(presentation);
    const isKvac = Name === 'BBDT16';
    // Keyed proofs only exist for KVAC
    expect(keyedProofs.size).toEqual(isKvac ? 1 : 0);
    if (isKvac) {
      const sk = new BBDT16MacSecretKey(keypair.privateKeyBuffer);
      // eslint-disable-next-line jest/no-conditional-expect
      expect(keyedProofs.get(0)?.credential?.proof.verify(sk).verified).toEqual(true);
    }
  }, 30000);

  test('expect to create presentation from multiple credentials', async () => {
    const presentationInstance = new Presentation();

    const issuerKey = getKeyDoc(did1, keypair, keypair.type, keypair.id);
    const unsignedCred = {
      ...credentialJSON,
      issuer: did1,
    };

    const credential = await issueCredential(issuerKey, unsignedCred);
    const credential2 = await issueCredential(issuerKey, unsignedCred);

    const idx = await presentationInstance.addCredentialToPresent(
      credential,
      { resolver },
    );
    const idx2 = await presentationInstance.addCredentialToPresent(
      credential2,
      { resolver },
    );
    await presentationInstance.addAttributeToReveal(idx, [
      'credentialSubject.lprNumber',
    ]);
    await presentationInstance.addAttributeToReveal(idx2, [
      'credentialSubject.familyName',
    ]);

    const presentation = await presentationInstance.createPresentation();

    expect(
      presentation.spec.credentials[0].revealedAttributes,
    ).toHaveProperty('credentialSubject');
    expect(
      presentation.spec.credentials[0].revealedAttributes.credentialSubject,
    ).toHaveProperty('lprNumber', 1234);

    expect(
      presentation.spec.credentials[1].revealedAttributes,
    ).toHaveProperty('credentialSubject');
    expect(
      presentation.spec.credentials[1].revealedAttributes.credentialSubject,
    ).toHaveProperty('familyName', 'SMITH');

    checkCommonRevealedFields(presentation, [credential, credential2]);

    const { verified } = await verifyPresentation(presentation, { resolver });
    expect(verified).toEqual(true);
  }, 30000);

  test('expect to range proofs', async () => {
    const provingKeyId = 'provingKeyId';
    const pk = BoundCheckSnarkSetup();
    const provingKey = pk.decompress();
    const presentationInstance = new Presentation();
    const issuerKey = getKeyDoc(did1, keypair, keypair.type, keypair.id);
    const unsignedCred = {
      ...credentialJSON,
      issuer: did1,
    };

    const credential = await issueCredential(issuerKey, unsignedCred);

    const idx = await presentationInstance.addCredentialToPresent(
      credential,
      { resolver },
    );

    await presentationInstance.addAttributeToReveal(idx, [
      'credentialSubject.lprNumber',
    ]);

    // Enforce issuance date to be between values
    presentationInstance.presBuilder.enforceBounds(
      idx,
      'issuanceDate',
      new Date('2019-10-01'),
      new Date('2020-01-01'),
      provingKeyId,
      provingKey,
    );

    const presentation = await presentationInstance.createPresentation();

    expect(presentation.spec.credentials[0].bounds).toBeDefined();
    expect(presentation.spec.credentials[0].bounds).toEqual({
      issuanceDate: [{
        min: 1569888000000,
        max: 1577836800000,
        paramId: 'provingKeyId',
        protocol: 'LegoGroth16',
      }],
    });

    expect(
      presentation.spec.credentials[0].revealedAttributes,
    ).toHaveProperty('credentialSubject');
    expect(
      presentation.spec.credentials[0].revealedAttributes.credentialSubject,
    ).toHaveProperty('lprNumber', 1234);

    checkCommonRevealedFields(presentation, [credential]);

    // Setup predicate params with the verifying key for range proofs
    const predicateParams = new Map();
    predicateParams.set(provingKeyId, pk.getVerifyingKey());

    // Verify the presentation, note that we must pass predicateParams with the verification key
    const { verified } = await verifyPresentation(presentation, { resolver, predicateParams });
    expect(verified).toEqual(true);
  }, 60000);

  test('expect to throw exception when attributes provided is not an array', async () => {
    const presentationInstance = new Presentation();
    const issuerKey = getKeyDoc(did1, keypair, keypair.type, keypair.id);
    const unsignedCred = {
      ...credentialJSON,
      issuer: did1,
    };
    const credential = await issueCredential(issuerKey, unsignedCred);

    const idx = await presentationInstance.addCredentialToPresent(
      credential,
      { resolver },
    );

    expect(() => {
      presentationInstance.addAttributeToReveal(idx, {});
    }).toThrow();
  }, 30000);

  test('expect to create presentation with nonce', async () => {
    const presentationInstance = new Presentation();

    const issuerKey = getKeyDoc(did1, keypair, keypair.type, keypair.id);
    const unsignedCred = {
      ...credentialJSON,
      issuer: did1,
    };

    const credential = await issueCredential(issuerKey, unsignedCred);

    const idx = await presentationInstance.addCredentialToPresent(
      credential,
      { resolver },
    );
    await presentationInstance.addAttributeToReveal(idx, [
      'credentialSubject.lprNumber',
    ]);

    const presentation = await presentationInstance.createPresentation({
      nonce: '1234',
    });
    expect(presentation.nonce).toEqual(b58.encode(stringToU8a('1234')));
    expect(
      presentation.spec.credentials[0].revealedAttributes,
    ).toHaveProperty('credentialSubject');
    expect(
      presentation.spec.credentials[0].revealedAttributes.credentialSubject,
    ).toHaveProperty('lprNumber', 1234);

    const { verified } = await verifyPresentation(presentation, { resolver });
    expect(verified).toEqual(true);
  }, 30000);

  afterAll(async () => {
    await dock.disconnect();
  }, 10000);
});
>>>>>>> e76882ac
<|MERGE_RESOLUTION|>--- conflicted
+++ resolved
@@ -2,16 +2,8 @@
 import { u8aToHex, stringToU8a } from '@polkadot/util';
 import b58 from 'bs58';
 import {
-<<<<<<< HEAD
-  BDDT16MacSecretKey,
-  BoundCheckSnarkSetup,
-  CredentialBuilder,
-  initializeWasm,
-  PresentationBuilder,
-=======
   BBDT16MacSecretKey,
   BoundCheckSnarkSetup, CredentialBuilder, initializeWasm, PresentationBuilder,
->>>>>>> e76882ac
 } from '@docknetwork/crypto-wasm-ts';
 import { DockAPI } from '../../../src';
 import {
@@ -20,120 +12,18 @@
   TestKeyringOpts,
   Schemes,
 } from '../../test-constants';
-import { DockDid, DidKeypair } from '../../../src/did';
+import { createNewDockDID, DidKeypair } from '../../../src/utils/did';
 import { registerNewDIDUsingPair } from '../helpers';
 import { getKeyDoc } from '../../../src/utils/vc/helpers';
 import { issueCredential, verifyPresentation } from '../../../src/utils/vc';
 import { DockResolver } from '../../../src/resolver';
-import {
-  getResidentCardCredentialAndSchema,
-  setupExternalSchema,
-} from './utils';
+import { getResidentCardCredentialAndSchema, setupExternalSchema } from './utils';
 import {
   getKeyedProofsFromVerifiedPresentation,
   getJsonSchemasFromPresentation,
 } from '../../../src/utils/vc/presentations';
 import defaultDocumentLoader from '../../../src/utils/vc/document-loader';
 
-<<<<<<< HEAD
-describe.each(Schemes)(
-  'Presentation',
-  ({
-    Name,
-    Module,
-    Presentation,
-    Context,
-    VerKey,
-    CryptoKeyPair,
-    getModule,
-  }) => {
-    const dock = new DockAPI();
-    const resolver = new DockResolver(dock);
-    let account;
-    let did1;
-    let pair1;
-    let keypair;
-    let didDocument;
-    let chainModule;
-
-    const [credentialJSON, residentCardSchema] = getResidentCardCredentialAndSchema(Context);
-
-    beforeAll(async () => {
-      await initializeWasm();
-      await dock.init({
-        keyring: TestKeyringOpts,
-        address: FullNodeEndpoint,
-      });
-      account = dock.keyring.addFromUri(TestAccountURI);
-
-      dock.setAccount(account);
-      pair1 = new DidKeypair(dock.keyring.addFromUri(randomAsHex(32)), 1);
-      did1 = DockDid.random();
-      await registerNewDIDUsingPair(dock, did1, pair1);
-
-      keypair = CryptoKeyPair.generate({
-        controller: did1,
-        msgCount: 100,
-      });
-
-      if (Name !== 'BDDT16') {
-        chainModule = getModule(dock);
-
-        const pk1 = Module.prepareAddPublicKey(
-          u8aToHex(keypair.publicKeyBuffer),
-        );
-        await chainModule.addPublicKey(
-          pk1,
-          did1,
-          did1,
-          pair1,
-          { didModule: dock.did },
-          false,
-        );
-
-        didDocument = await dock.did.getDocument(did1);
-        const { publicKey } = didDocument;
-        expect(publicKey.length).toEqual(2);
-        expect(publicKey[1].type).toEqual(VerKey);
-        keypair.id = publicKey[1].id;
-      } else {
-        // For KVAC, the public doesn't need to published as its not used in credential or presentation verification (except issuers).
-        // But the signer still adds a key identifier in the credential to determine which key will be used for verification
-        keypair.id = 'my-key-id';
-      }
-    }, 30000);
-
-    function checkCommonRevealedFields(presentation, credentials) {
-      expect(presentation.version).toEqual(PresentationBuilder.VERSION);
-
-      for (let i = 0; i < presentation.spec.credentials.length; i++) {
-        // Ensure verificationMethod & type is revealed always
-        expect(
-          presentation.spec.credentials[i].revealedAttributes.proof,
-        ).toBeDefined();
-        expect(
-          presentation.spec.credentials[i].revealedAttributes.proof,
-        ).toHaveProperty(
-          'verificationMethod',
-          credentials[i].proof.verificationMethod,
-        );
-        expect(
-          presentation.spec.credentials[0].revealedAttributes.proof,
-        ).toHaveProperty('type', credentials[i].proof.type);
-
-        expect(presentation.spec.credentials[i].schema).toBeDefined();
-        expect(presentation.spec.credentials[i].sigType).toBeDefined();
-        expect(presentation.spec.credentials[i].version).toEqual(
-          CredentialBuilder.VERSION,
-        );
-      }
-    }
-
-    test(`from ${Name} credentials with external schema reference and embedded schema`, async () => {
-      const [externalSchemaEncoded, schemaId] = await setupExternalSchema(
-        residentCardSchema,
-        'Resident Card Example',
-=======
 describe.each(Schemes)('Presentation', ({
   Name,
   Module,
@@ -179,317 +69,42 @@
       await chainModule.addPublicKey(
         pk1,
         did1,
->>>>>>> e76882ac
         did1,
         pair1,
-        dock,
+        { didModule: dock.did },
+        false,
       );
-      const issuerKey = getKeyDoc(did1, keypair, keypair.type, keypair.id);
-
-      // This credential has external schema
-      const unsignedCred = {
-        ...credentialJSON,
-        issuer: did1.toQualifiedEncodedString(),
-      };
-      unsignedCred.credentialSchema = externalSchemaEncoded;
-      const credential = await issueCredential(
-        issuerKey,
-        unsignedCred,
-        true,
-        defaultDocumentLoader(resolver),
+
+      didDocument = await dock.did.getDocument(did1);
+      const { publicKey } = didDocument;
+      expect(publicKey.length).toEqual(2);
+      expect(publicKey[1].type).toEqual(VerKey);
+      keypair.id = publicKey[1].id;
+    } else {
+      // For KVAC, the public doesn't need to published as its not used in credential or presentation verification (except issuers).
+      // But the signer still adds a key identifier in the credential to determine which key will be used for verification
+      keypair.id = 'my-key-id';
+    }
+  }, 30000);
+
+  function checkCommonRevealedFields(presentation, credentials) {
+    expect(presentation.version).toEqual(PresentationBuilder.VERSION);
+
+    for (let i = 0; i < presentation.spec.credentials.length; i++) {
+      // Ensure verificationMethod & type is revealed always
+      expect(
+        presentation.spec.credentials[i].revealedAttributes.proof,
+      ).toBeDefined();
+      expect(
+        presentation.spec.credentials[i].revealedAttributes.proof,
+      ).toHaveProperty(
+        'verificationMethod',
+        credentials[i].proof.verificationMethod,
       );
-
-      // This credential has embedded schema
-      const unsignedCred2 = {
-        ...credentialJSON,
-        issuer: did1.toQualifiedEncodedString(),
-      };
-      const credential2 = await issueCredential(issuerKey, unsignedCred2);
-
-      const presentationInstance = new Presentation();
-      const idx = await presentationInstance.addCredentialToPresent(
-        credential,
-        { resolver },
-      );
-
-      const idx2 = await presentationInstance.addCredentialToPresent(
-        credential2,
-        { resolver },
-      );
-
-      await presentationInstance.addAttributeToReveal(idx, [
-        'credentialSubject.lprNumber',
-      ]);
-
-      await presentationInstance.addAttributeToReveal(idx2, [
-        'credentialSubject.lprNumber',
-      ]);
-
-      const presentation = await presentationInstance.createPresentation();
-
       expect(
-        presentation.spec.credentials[0].revealedAttributes,
-      ).toHaveProperty('credentialSubject');
-      expect(
-        presentation.spec.credentials[0].revealedAttributes.credentialSubject,
-      ).toHaveProperty('lprNumber', 1234);
-      expect(
-        presentation.spec.credentials[1].revealedAttributes,
-      ).toHaveProperty('credentialSubject');
-      expect(
-        presentation.spec.credentials[1].revealedAttributes.credentialSubject,
-      ).toHaveProperty('lprNumber', 1234);
-
-      const schemas = getJsonSchemasFromPresentation(presentation, false);
-      // For schema with external reference, it should be equal to the reference id (on-chain id here)
-      expect(schemas[0].$id).toEqual(schemaId);
-      // For schema with properties, it should be same as the id of the document
-      expect(schemas[1].$id).toEqual(residentCardSchema.$id);
-
-      checkCommonRevealedFields(presentation, [credential, credential2]);
-
-      const { verified } = await verifyPresentation(presentation, { resolver });
-      expect(verified).toEqual(true);
-
-      const keyedProofs = getKeyedProofsFromVerifiedPresentation(presentation);
-      const isKvac = Name === 'BDDT16';
-      // Keyed proofs only exist for KVAC
-      expect(keyedProofs.size).toEqual(isKvac ? 2 : 0);
-      if (isKvac) {
-        const sk = new BDDT16MacSecretKey(keypair.privateKeyBuffer);
-        // eslint-disable-next-line jest/no-conditional-expect
-        expect(
-          keyedProofs.get(0)?.credential?.proof.verify(sk).verified,
-        ).toEqual(true);
-        // eslint-disable-next-line jest/no-conditional-expect
-        expect(
-          keyedProofs.get(1)?.credential?.proof.verify(sk).verified,
-        ).toEqual(true);
-      }
-    }, 40000);
-
-    test('expect to reveal specified attributes', async () => {
-      const presentationInstance = new Presentation();
-      const issuerKey = getKeyDoc(did1, keypair, keypair.type, keypair.id);
-      const unsignedCred = {
-        ...credentialJSON,
-        issuer: did1.toQualifiedEncodedString(),
-      };
-
-      const credential = await issueCredential(issuerKey, unsignedCred);
-
-      const idx = await presentationInstance.addCredentialToPresent(
-        credential,
-        { resolver },
-      );
-
-      await presentationInstance.addAttributeToReveal(idx, [
-        'credentialSubject.lprNumber',
-      ]);
-
-      const presentation = await presentationInstance.createPresentation();
-
-      expect(
-        presentation.spec.credentials[0].revealedAttributes,
-      ).toHaveProperty('credentialSubject');
-      expect(
-        presentation.spec.credentials[0].revealedAttributes.credentialSubject,
-      ).toHaveProperty('lprNumber', 1234);
-
-      checkCommonRevealedFields(presentation, [credential]);
-
-      const { verified } = await verifyPresentation(presentation, { resolver });
-      expect(verified).toEqual(true);
-
-      const keyedProofs = getKeyedProofsFromVerifiedPresentation(presentation);
-      const isKvac = Name === 'BDDT16';
-      // Keyed proofs only exist for KVAC
-      expect(keyedProofs.size).toEqual(isKvac ? 1 : 0);
-      if (isKvac) {
-        const sk = new BDDT16MacSecretKey(keypair.privateKeyBuffer);
-        // eslint-disable-next-line jest/no-conditional-expect
-        expect(
-          keyedProofs.get(0)?.credential?.proof.verify(sk).verified,
-        ).toEqual(true);
-      }
-    }, 30000);
-
-    test('expect to create presentation from multiple credentials', async () => {
-      const presentationInstance = new Presentation();
-
-      const issuerKey = getKeyDoc(did1, keypair, keypair.type, keypair.id);
-      const unsignedCred = {
-        ...credentialJSON,
-        issuer: did1.toQualifiedEncodedString(),
-      };
-
-      const credential = await issueCredential(issuerKey, unsignedCred);
-      const credential2 = await issueCredential(issuerKey, unsignedCred);
-
-      const idx = await presentationInstance.addCredentialToPresent(
-        credential,
-        { resolver },
-      );
-      const idx2 = await presentationInstance.addCredentialToPresent(
-        credential2,
-        { resolver },
-      );
-      await presentationInstance.addAttributeToReveal(idx, [
-        'credentialSubject.lprNumber',
-      ]);
-      await presentationInstance.addAttributeToReveal(idx2, [
-        'credentialSubject.familyName',
-      ]);
-
-<<<<<<< HEAD
-      const presentation = await presentationInstance.createPresentation();
-
-      expect(
-        presentation.spec.credentials[0].revealedAttributes,
-      ).toHaveProperty('credentialSubject');
-      expect(
-        presentation.spec.credentials[0].revealedAttributes.credentialSubject,
-      ).toHaveProperty('lprNumber', 1234);
-
-      expect(
-        presentation.spec.credentials[1].revealedAttributes,
-      ).toHaveProperty('credentialSubject');
-      expect(
-        presentation.spec.credentials[1].revealedAttributes.credentialSubject,
-      ).toHaveProperty('familyName', 'SMITH');
-
-      checkCommonRevealedFields(presentation, [credential, credential2]);
-
-      const { verified } = await verifyPresentation(presentation, { resolver });
-      expect(verified).toEqual(true);
-    }, 30000);
-
-    test('expect to range proofs', async () => {
-      const provingKeyId = 'provingKeyId';
-      const pk = BoundCheckSnarkSetup();
-      const provingKey = pk.decompress();
-      const presentationInstance = new Presentation();
-      const issuerKey = getKeyDoc(did1, keypair, keypair.type, keypair.id);
-      const unsignedCred = {
-        ...credentialJSON,
-        issuer: did1.toQualifiedEncodedString(),
-      };
-
-      const credential = await issueCredential(issuerKey, unsignedCred);
-
-      const idx = await presentationInstance.addCredentialToPresent(
-        credential,
-        { resolver },
-      );
-
-      await presentationInstance.addAttributeToReveal(idx, [
-        'credentialSubject.lprNumber',
-      ]);
-
-      // Enforce issuance date to be between values
-      presentationInstance.presBuilder.enforceBounds(
-        idx,
-        'issuanceDate',
-        new Date('2019-10-01'),
-        new Date('2020-01-01'),
-        provingKeyId,
-        provingKey,
-      );
-
-      const presentation = await presentationInstance.createPresentation();
-
-      expect(presentation.spec.credentials[0].bounds).toBeDefined();
-      expect(presentation.spec.credentials[0].bounds).toEqual({
-        issuanceDate: [
-          {
-            min: 1569888000000,
-            max: 1577836800000,
-            paramId: 'provingKeyId',
-            protocol: 'LegoGroth16',
-          },
-        ],
-      });
-
-      expect(
-        presentation.spec.credentials[0].revealedAttributes,
-      ).toHaveProperty('credentialSubject');
-      expect(
-        presentation.spec.credentials[0].revealedAttributes.credentialSubject,
-      ).toHaveProperty('lprNumber', 1234);
-
-      checkCommonRevealedFields(presentation, [credential]);
-
-      // Setup predicate params with the verifying key for range proofs
-      const predicateParams = new Map();
-      predicateParams.set(provingKeyId, pk.getVerifyingKey());
-
-      // Verify the presentation, note that we must pass predicateParams with the verification key
-      const { verified } = await verifyPresentation(presentation, {
-        resolver,
-        predicateParams,
-      });
-      expect(verified).toEqual(true);
-    }, 60000);
-
-    test('expect to throw exception when attributes provided is not an array', async () => {
-      const presentationInstance = new Presentation();
-      const issuerKey = getKeyDoc(did1, keypair, keypair.type, keypair.id);
-      const unsignedCred = {
-        ...credentialJSON,
-        issuer: did1.toQualifiedEncodedString(),
-      };
-      const credential = await issueCredential(issuerKey, unsignedCred);
-
-      const idx = await presentationInstance.addCredentialToPresent(
-        credential,
-        { resolver },
-      );
-
-      expect(() => {
-        presentationInstance.addAttributeToReveal(idx, {});
-      }).toThrow();
-    }, 30000);
-
-    test('expect to create presentation with nonce', async () => {
-      const presentationInstance = new Presentation();
-
-      const issuerKey = getKeyDoc(did1, keypair, keypair.type, keypair.id);
-      const unsignedCred = {
-        ...credentialJSON,
-        issuer: did1.toQualifiedEncodedString(),
-      };
-
-      const credential = await issueCredential(issuerKey, unsignedCred);
-
-      const idx = await presentationInstance.addCredentialToPresent(
-        credential,
-        { resolver },
-      );
-      await presentationInstance.addAttributeToReveal(idx, [
-        'credentialSubject.lprNumber',
-      ]);
-
-      const presentation = await presentationInstance.createPresentation({
-        nonce: '1234',
-      });
-      expect(presentation.nonce).toEqual(b58.encode(stringToU8a('1234')));
-      expect(
-        presentation.spec.credentials[0].revealedAttributes,
-      ).toHaveProperty('credentialSubject');
-      expect(
-        presentation.spec.credentials[0].revealedAttributes.credentialSubject,
-      ).toHaveProperty('lprNumber', 1234);
-
-      const { verified } = await verifyPresentation(presentation, { resolver });
-      expect(verified).toEqual(true);
-    }, 30000);
-
-    afterAll(async () => {
-      await dock.disconnect();
-    }, 10000);
-  },
-);
-=======
+        presentation.spec.credentials[0].revealedAttributes.proof,
+      ).toHaveProperty('type', credentials[i].proof.type);
+
       expect(presentation.spec.credentials[i].schema).toBeDefined();
       expect(presentation.spec.credentials[i].sigType).toBeDefined();
       expect(presentation.spec.credentials[i].version).toEqual(CredentialBuilder.VERSION);
@@ -503,7 +118,7 @@
     // This credential has external schema
     const unsignedCred = {
       ...credentialJSON,
-      issuer: did1,
+      issuer: String(did1),
     };
     unsignedCred.credentialSchema = externalSchemaEncoded;
     const credential = await issueCredential(issuerKey, unsignedCred, true, defaultDocumentLoader(resolver));
@@ -511,7 +126,7 @@
     // This credential has embedded schema
     const unsignedCred2 = {
       ...credentialJSON,
-      issuer: did1,
+      issuer: String(did1),
     };
     const credential2 = await issueCredential(issuerKey, unsignedCred2);
 
@@ -578,7 +193,7 @@
     const issuerKey = getKeyDoc(did1, keypair, keypair.type, keypair.id);
     const unsignedCred = {
       ...credentialJSON,
-      issuer: did1,
+      issuer: String(did1),
     };
 
     const credential = await issueCredential(issuerKey, unsignedCred);
@@ -623,7 +238,7 @@
     const issuerKey = getKeyDoc(did1, keypair, keypair.type, keypair.id);
     const unsignedCred = {
       ...credentialJSON,
-      issuer: did1,
+      issuer: String(did1),
     };
 
     const credential = await issueCredential(issuerKey, unsignedCred);
@@ -674,7 +289,7 @@
     const issuerKey = getKeyDoc(did1, keypair, keypair.type, keypair.id);
     const unsignedCred = {
       ...credentialJSON,
-      issuer: did1,
+      issuer: String(did1),
     };
 
     const credential = await issueCredential(issuerKey, unsignedCred);
@@ -733,7 +348,7 @@
     const issuerKey = getKeyDoc(did1, keypair, keypair.type, keypair.id);
     const unsignedCred = {
       ...credentialJSON,
-      issuer: did1,
+      issuer: String(did1),
     };
     const credential = await issueCredential(issuerKey, unsignedCred);
 
@@ -753,7 +368,7 @@
     const issuerKey = getKeyDoc(did1, keypair, keypair.type, keypair.id);
     const unsignedCred = {
       ...credentialJSON,
-      issuer: did1,
+      issuer: String(did1),
     };
 
     const credential = await issueCredential(issuerKey, unsignedCred);
@@ -784,5 +399,4 @@
   afterAll(async () => {
     await dock.disconnect();
   }, 10000);
-});
->>>>>>> e76882ac
+});