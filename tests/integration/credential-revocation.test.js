import { randomAsHex } from '@polkadot/util-crypto';

import { FullNodeEndpoint, TestKeyringOpts, TestAccountURI } from '../test-constants';
import { DockAPI } from '../../src/index';
import {
  issueCredential,
  signPresentation, verifyCredential,
  verifyPresentation,
  expandJSONLD,
} from '../../src/utils/vc/index';

import { DockResolver } from '../../src/resolver';
import { createPresentation } from '../create-presentation';

import {
  OneOfPolicy,
  DockRevRegQualifier,
  getDockRevIdFromCredential,
  RevRegType,
} from '../../src/utils/revocation';
import {
  getUnsignedCred,
  registerNewDIDUsingPair,
} from './helpers';
import getKeyDoc from '../../src/utils/vc/helpers';
import { createNewDockDID, getHexIdentifierFromDID } from '../../src/utils/did';

const credId = 'A large credential id with size > 32 bytes';

function addRevRegIdToCred(cred, regId) {
  const newCred = { ...cred };
  newCred.credentialStatus = {
    id: `${DockRevRegQualifier}${regId}`,
    type: RevRegType,
  };
  return newCred;
}

describe('Credential revocation with issuer as the revocation authority', () => {
  const dockAPI = new DockAPI();
  const resolver = new DockResolver(dockAPI);

  // Create a random registry id
  const registryId = randomAsHex(32);

  // Register a new DID for issuer

  let issuerDID; let
    holderDID;
  const issuerSeed = randomAsHex(32);

  // Register a new DID for holder

  const holderSeed = randomAsHex(32);

<<<<<<< HEAD
  // Create a did/keypair proof map
  let didKeys;

=======
>>>>>>> 49811882
  let issuerKey;
  let issuerKeyPair;
  let credential;
  let expanded;
  let revId;

<<<<<<< HEAD
  const issuerDIDRaw = createNewDockDID();
  const holderDIDRaw = createNewDockDID();

  beforeAll(async (done) => {
=======
  beforeAll(async () => {
>>>>>>> 49811882
    await dockAPI.init({
      keyring: TestKeyringOpts,
      address: FullNodeEndpoint,
    });

    didKeys = new KeyringPairDidKeys(dockAPI.api.registry);

    issuerDID = getHexIdentifierFromDID(issuerDIDRaw);
    holderDID = getHexIdentifierFromDID(holderDIDRaw);

    // The keyring should be initialized before any test begins as this suite is testing revocation
    const account = dockAPI.keyring.addFromUri(TestAccountURI);
    dockAPI.setAccount(account);

    // Register issuer DID
<<<<<<< HEAD
    const pair = dockAPI.keyring.addFromUri(issuerSeed, null, 'ed25519');
    await registerNewDIDUsingPair(dockAPI, issuerDIDRaw, pair);
=======
    issuerKeyPair = dockAPI.keyring.addFromUri(issuerSeed, null, 'ed25519');
    await registerNewDIDUsingPair(dockAPI, issuerDID, issuerKeyPair);
>>>>>>> 49811882

    // Register holder DID
    const pair1 = dockAPI.keyring.addFromUri(holderSeed, null, 'ed25519');
    await registerNewDIDUsingPair(dockAPI, holderDIDRaw, pair1);

    // Create a new policy
    const policy = new OneOfPolicy();
    policy.addOwner(issuerDID);

    // Add a new revocation registry with above policy
    await dockAPI.revocation.newRegistry(registryId, policy, false, false);

<<<<<<< HEAD
    // Set our owner DID and associated keypair to be used for generating proof
    didKeys.set(issuerDID, pair);

    let unsignedCred = getUnsignedCred(credId, holderDIDRaw);
=======
    let unsignedCred = getUnsignedCred(credId, holderDID);
>>>>>>> 49811882

    // Issuer issues the credential with a given registry id for revocation
    unsignedCred = addRevRegIdToCred(unsignedCred, registryId);

<<<<<<< HEAD
    issuerKey = getKeyDoc(issuerDIDRaw, dockAPI.keyring.addFromUri(issuerSeed, null, 'ed25519'), 'Ed25519VerificationKey2018');
=======
    issuerKey = getKeyDoc(issuerDID, issuerKeyPair, 'Ed25519VerificationKey2018');
>>>>>>> 49811882
    credential = await issueCredential(issuerKey, unsignedCred);

    expanded = await expandJSONLD(credential);
    revId = getDockRevIdFromCredential(expanded);
  }, 60000);

  afterAll(async () => {
    await dockAPI.disconnect();
  }, 10000);

  test('Issuer can issue a revocable credential and holder can verify it successfully when it is not revoked else the verification fails', async () => {
    // The credential verification should pass as the credential has not been revoked.
    const result = await verifyCredential(credential, {
      resolver,
      compactProof: true,
      forceRevocationCheck: true,
      revocationApi: { dock: dockAPI },
    });

    expect(result.verified).toBe(true);

    // Revoke the credential
    await dockAPI.revocation.revokeCredentialWithOneOfPolicy(registryId, revId, issuerDID, issuerKeyPair, 1, { didModule: dockAPI.did }, false);

    // The credential verification should fail as the credential has been revoked.
    const result1 = await verifyCredential(credential, {
      resolver,
      compactProof: true,
      forceRevocationCheck: true,
      revocationApi: { dock: dockAPI },
    });
    expect(result1.verified).toBe(false);
    expect(result1.error).toBe('Revocation check failed');
  }, 50000);

  test('Holder can create a presentation and verifier can verify it successfully when it is not revoked else the verification fails', async () => {
    // The previous test revokes credential so unrevoke it. Its fine if the previous test is not run as unrevoking does not
    // throw error if the credential is not revoked.
    await dockAPI.revocation.unrevokeCredentialWithOneOfPolicy(registryId, revId, issuerDID, issuerKeyPair, 1, { didModule: dockAPI.did }, false);

    const holderKey = getKeyDoc(holderDIDRaw, dockAPI.keyring.addFromUri(holderSeed, null, 'ed25519'), 'Ed25519VerificationKey2018');

    // Create presentation for unrevoked credential
    const presId = randomAsHex(32);
    const chal = randomAsHex(32);
    const domain = 'test domain';
    const presentation = createPresentation(
      credential,
      presId,
    );
    const signedPres = await signPresentation(
      presentation,
      holderKey,
      chal,
      domain,
      resolver,
    );

    // As the credential is unrevoked, the presentation should verify successfully.
    const result = await verifyPresentation(signedPres, {
      challenge: chal,
      domain,
      resolver,
      compactProof: true,
      forceRevocationCheck: false,
      revocationApi: { dock: dockAPI },
    });
    expect(result.verified).toBe(true);

    // Revoke credential
    await dockAPI.revocation.revokeCredentialWithOneOfPolicy(registryId, revId, issuerDID, issuerKeyPair, 1, { didModule: dockAPI.did }, false);

    // As the credential is revoked, the presentation should verify successfully.
    const result1 = await verifyPresentation(signedPres, {
      challenge: chal,
      domain,
      resolver,
      compactProof: true,
      forceRevocationCheck: false,
      revocationApi: { dock: dockAPI },
    });
    expect(result1.verified).toBe(false);
  }, 60000);
});<|MERGE_RESOLUTION|>--- conflicted
+++ resolved
@@ -53,26 +53,13 @@
 
   const holderSeed = randomAsHex(32);
 
-<<<<<<< HEAD
-  // Create a did/keypair proof map
-  let didKeys;
-
-=======
->>>>>>> 49811882
   let issuerKey;
   let issuerKeyPair;
   let credential;
   let expanded;
   let revId;
 
-<<<<<<< HEAD
-  const issuerDIDRaw = createNewDockDID();
-  const holderDIDRaw = createNewDockDID();
-
-  beforeAll(async (done) => {
-=======
   beforeAll(async () => {
->>>>>>> 49811882
     await dockAPI.init({
       keyring: TestKeyringOpts,
       address: FullNodeEndpoint,
@@ -88,13 +75,8 @@
     dockAPI.setAccount(account);
 
     // Register issuer DID
-<<<<<<< HEAD
-    const pair = dockAPI.keyring.addFromUri(issuerSeed, null, 'ed25519');
-    await registerNewDIDUsingPair(dockAPI, issuerDIDRaw, pair);
-=======
     issuerKeyPair = dockAPI.keyring.addFromUri(issuerSeed, null, 'ed25519');
     await registerNewDIDUsingPair(dockAPI, issuerDID, issuerKeyPair);
->>>>>>> 49811882
 
     // Register holder DID
     const pair1 = dockAPI.keyring.addFromUri(holderSeed, null, 'ed25519');
@@ -107,23 +89,12 @@
     // Add a new revocation registry with above policy
     await dockAPI.revocation.newRegistry(registryId, policy, false, false);
 
-<<<<<<< HEAD
-    // Set our owner DID and associated keypair to be used for generating proof
-    didKeys.set(issuerDID, pair);
-
-    let unsignedCred = getUnsignedCred(credId, holderDIDRaw);
-=======
     let unsignedCred = getUnsignedCred(credId, holderDID);
->>>>>>> 49811882
 
     // Issuer issues the credential with a given registry id for revocation
     unsignedCred = addRevRegIdToCred(unsignedCred, registryId);
 
-<<<<<<< HEAD
-    issuerKey = getKeyDoc(issuerDIDRaw, dockAPI.keyring.addFromUri(issuerSeed, null, 'ed25519'), 'Ed25519VerificationKey2018');
-=======
     issuerKey = getKeyDoc(issuerDID, issuerKeyPair, 'Ed25519VerificationKey2018');
->>>>>>> 49811882
     credential = await issueCredential(issuerKey, unsignedCred);
 
     expanded = await expandJSONLD(credential);
