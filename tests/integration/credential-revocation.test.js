import { randomAsHex } from '@polkadot/util-crypto';

import { FullNodeEndpoint, TestKeyringOpts, TestAccountURI } from '../test-constants';
import { DockAPI } from '../../src/api';
import {
  createPresentation,
  DockRevRegQualifier, getDockRevIdFromCredential, issueCredential,
  RevRegType,
  signPresentation, verifyCredential,
  verifyPresentation,
  expandJSONLD,
} from '../../src/utils/vc';
import { DockResolver } from '../../src/resolver';

import {
  KeyringPairDidKeys, OneOfPolicy,
} from '../../src/utils/revocation';
import {
  getUnsignedCred,
  registerNewDIDUsingPair,
} from './helpers';
import getKeyDoc from '../../src/utils/vc/helpers';
import { createNewDockDID } from '../../src/utils/did';

const credId = 'A large credential id with size > 32 bytes';

function addRevRegIdToCred(cred, regId) {
  const newCred = { ...cred };
  newCred.credentialStatus = {
    id: `${DockRevRegQualifier}${regId}`,
    type: RevRegType,
  };
  return newCred;
}

describe('Credential revocation with issuer as the revocation authority', () => {
  const dockAPI = new DockAPI();
  const resolver = new DockResolver(dockAPI);

  // Create a random registry id
  const registryId = randomAsHex(32);

  // Register a new DID for issuer
  const issuerDID = createNewDockDID();
  const issuerSeed = randomAsHex(32);

  // Register a new DID for holder
  const holderDID = createNewDockDID();
  const holderSeed = randomAsHex(32);

  // Create a did/keypair proof map
  const didKeys = new KeyringPairDidKeys();

  let issuerKey;
  let credential;
  let expanded;
  let revId;

  beforeAll(async (done) => {
    await dockAPI.init({
      keyring: TestKeyringOpts,
      address: FullNodeEndpoint,
    });

    // The keyring should be initialized before any test begins as this suite is testing revocation
    const account = dockAPI.keyring.addFromUri(TestAccountURI);
    dockAPI.setAccount(account);

    // Register issuer DID
    const pair = dockAPI.keyring.addFromUri(issuerSeed, null, 'ed25519');
    await registerNewDIDUsingPair(dockAPI, issuerDID, pair);

    // Register holder DID
    const pair1 = dockAPI.keyring.addFromUri(holderSeed, null, 'ed25519');
    await registerNewDIDUsingPair(dockAPI, holderDID, pair1);

    // Create a new policy
    const policy = new OneOfPolicy();
    policy.addOwner(issuerDID);

    // Add a new revocation registry with above policy
    await dockAPI.revocation.newRegistry(registryId, policy, false);

    // Set our owner DID and associated keypair to be used for generating proof
    didKeys.set(issuerDID, pair);

    let unsignedCred = getUnsignedCred(credId, holderDID);

    // Issuer issues the credential with a given registry id for revocation
    unsignedCred = addRevRegIdToCred(unsignedCred, registryId);

    issuerKey = getKeyDoc(issuerDID, dockAPI.keyring.addFromUri(issuerSeed, null, 'ed25519'), 'Ed25519VerificationKey2018');
    credential = await issueCredential(issuerKey, unsignedCred);

    expanded = await expandJSONLD(credential);
    revId = getDockRevIdFromCredential(expanded);

    done();
  }, 60000);

  afterAll(async () => {
    await dockAPI.disconnect();
  }, 10000);

  test('Issuer can issue a revocable credential and holder can verify it successfully when it is not revoked else the verification fails', async () => {
    // The credential verification should pass as the credential has not been revoked.
    const result = await verifyCredential(credential, {
      resolver,
      compactProof: true,
      forceRevocationCheck: true,
      revocationApi: { dock: dockAPI }
    });

    expect(result.verified).toBe(true);

    // Revoke the credential
<<<<<<< HEAD
    const t1 = await dockAPI.revocation.revokeCredential(didKeys, registryId, revId);
    await dockAPI.sendTransaction(t1);
=======
    const revId = getDockRevIdFromCredential(credential);
    await dockAPI.revocation.revokeCredential(didKeys, registryId, revId);
>>>>>>> d2a7b5a2

    // The credential verification should fail as the credential has been revoked.
    const result1 = await verifyCredential(credential, {
      resolver,
      compactProof: true,
      forceRevocationCheck: true,
      revocationApi: { dock: dockAPI }
    });
    expect(result1.verified).toBe(false);
    expect(result1.error).toBe('Revocation check failed');
  }, 50000);

  test('Holder can create a presentation and verifier can verify it successfully when it is not revoked else the verification fails', async () => {
    // The previous test revokes credential so unrevoke it. Its fine if the previous test is not run as unrevoking does not
    // throw error if the credential is not revoked.
<<<<<<< HEAD
    const t2 = await dockAPI.revocation.unrevokeCredential(didKeys, registryId, revId);
    await dockAPI.sendTransaction(t2);
=======
    const revId = getDockRevIdFromCredential(credential);
    await dockAPI.revocation.unrevokeCredential(didKeys, registryId, revId);
>>>>>>> d2a7b5a2

    const holderKey = getKeyDoc(holderDID, dockAPI.keyring.addFromUri(holderSeed, null, 'ed25519'), 'Ed25519VerificationKey2018');

    // Create presentation for unrevoked credential
    const presId = randomAsHex(32);
    const chal = randomAsHex(32);
    const domain = 'test domain';
    const presentation = createPresentation(
      credential,
      presId,
    );
    const signedPres = await signPresentation(
      presentation,
      holderKey,
      chal,
      domain,
      resolver,
    );

    // As the credential is unrevoked, the presentation should verify successfully.
    const result = await verifyPresentation(signedPres, {
      challenge: chal,
      domain,
      resolver,
      compactProof: true,
      forceRevocationCheck: false,
      revocationApi: { dock: dockAPI },
    });
    expect(result.verified).toBe(true);

    // Revoke credential
    await dockAPI.revocation.revokeCredential(didKeys, registryId, revId);

    // As the credential is revoked, the presentation should verify successfully.
    const result1 = await verifyPresentation(signedPres, {
      challenge: chal,
      domain,
      resolver,
      compactProof: true,
      forceRevocationCheck: false,
      revocationApi: { dock: dockAPI },
    });
    expect(result1.verified).toBe(false);
  }, 60000);
});<|MERGE_RESOLUTION|>--- conflicted
+++ resolved
@@ -114,13 +114,7 @@
     expect(result.verified).toBe(true);
 
     // Revoke the credential
-<<<<<<< HEAD
-    const t1 = await dockAPI.revocation.revokeCredential(didKeys, registryId, revId);
-    await dockAPI.sendTransaction(t1);
-=======
-    const revId = getDockRevIdFromCredential(credential);
     await dockAPI.revocation.revokeCredential(didKeys, registryId, revId);
->>>>>>> d2a7b5a2
 
     // The credential verification should fail as the credential has been revoked.
     const result1 = await verifyCredential(credential, {
@@ -136,13 +130,7 @@
   test('Holder can create a presentation and verifier can verify it successfully when it is not revoked else the verification fails', async () => {
     // The previous test revokes credential so unrevoke it. Its fine if the previous test is not run as unrevoking does not
     // throw error if the credential is not revoked.
-<<<<<<< HEAD
-    const t2 = await dockAPI.revocation.unrevokeCredential(didKeys, registryId, revId);
-    await dockAPI.sendTransaction(t2);
-=======
-    const revId = getDockRevIdFromCredential(credential);
     await dockAPI.revocation.unrevokeCredential(didKeys, registryId, revId);
->>>>>>> d2a7b5a2
 
     const holderKey = getKeyDoc(holderDID, dockAPI.keyring.addFromUri(holderSeed, null, 'ed25519'), 'Ed25519VerificationKey2018');
 
