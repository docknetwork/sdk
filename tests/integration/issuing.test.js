import {randomAsHex} from '@polkadot/util-crypto';
import {Ed25519KeyPair} from 'jsonld-signatures';
import { hexToU8a } from '@polkadot/util';

import {
  createNewDockDID
} from '../../src/utils/did';

import {DockAPI} from '../../src/api';

import {FullNodeEndpoint, TestKeyringOpts, TestAccount} from '../test-constants';
<<<<<<< HEAD
import {registerNewDIDUsingPair} from '../integration/helpers';
=======
import {getUnsignedCred, registerNewDIDUsingPair} from './helpers';
>>>>>>> 8e04bb52
import {generateEcdsaSecp256k1Keypair} from '../../src/utils/misc';
import Secp256k1KeyPair  from 'secp256k1-key-pair';
import {issueCredential, verifyCredential} from '../../src/utils/vc';
import {getKeyDoc} from '../../src/utils/vc/helpers';

import {multiResolver, universalResolver, dockResolver} from '../../src/resolver';

// 1st issuer's DID.
const issuer1DID = createNewDockDID();
// seed used for 1st issuer keys
const issuer1KeySeed = randomAsHex(32);

// 2nd issuer's DID.
const issuer2DID = createNewDockDID();
// entropy used for 2nd issuer keys
const issuer2KeyPers = 'issuer2';
const issuer2KeyEntropy = randomAsHex(32);

const issuer3DID = createNewDockDID();
// seed used for 3rd issuer keys
const issuer3KeySeed = randomAsHex(32);

const holderDID = createNewDockDID();

const credId = randomAsHex(32);

const unsignedCred = getUnsignedCred(credId, holderDID);

/**
 * Test helper to get the matching doc as per the cred
 * @param cred - credential to match
 * @param issuer
 * @param issuerKeyId
 * @param sigType
 * @returns {{issuanceDate: string, credentialSubject: {alumniOf: string, id: *}, id: *, proof: AsymmetricMatcher, type: [string, string], issuer: string}}
 */
function getCredMatcherDoc(cred, issuer, issuerKeyId, sigType) {
  return {
    id: cred.id,
    type: cred.type,
    issuanceDate: cred.issuanceDate,
    credentialSubject: cred.credentialSubject,
    issuer: issuer,
    proof: expect.objectContaining({
      type: sigType,
      jws: expect.anything(),
      proofPurpose: 'assertionMethod',
      verificationMethod: issuerKeyId
    })
  };
}

function getProofMatcherDoc() {
  return {
    'results': [
      {
        'proof': expect.anything(),
        'verified': true
      }
    ],
    'verified': true
  };
}

describe('Verifiable Credential issuance where issuer has a Dock DID', () => {
  const dock = new DockAPI();
  let resolver;

  beforeAll(async (done) => {
    await dock.init({
      keyring: TestKeyringOpts,
      address: FullNodeEndpoint,
    });

    // The keyring should be initialized before any test begins as this suite is testing revocation
    const account = dock.keyring.addFromUri(TestAccount.uri, TestAccount.options);
    dock.setAccount(account);

    // The DIDs should be written before any test begins

    // DID with ed25519 key
    const pair1 = dock.keyring.addFromUri(issuer1KeySeed, null, 'ed25519');
    await registerNewDIDUsingPair(dock, issuer1DID, pair1);

    // DID with secp key
    const pair2 = generateEcdsaSecp256k1Keypair(issuer2KeyPers, issuer2KeyEntropy);
    await registerNewDIDUsingPair(dock, issuer2DID, pair2);

<<<<<<< HEAD
    const universalResolverUrl = 'http://localhost:8080';
=======
    // DID with sr25519 key
    const pair3 = dock.keyring.addFromUri(issuer3KeySeed, null, 'sr25519');
    await registerNewDIDUsingPair(dock, issuer3DID, pair3);

>>>>>>> 8e04bb52
    const providers = {
      'dock': dockResolver(dock),
    };

    // TODO: think using classes was better idea for this, because here we get resolver.resolver if not a function
    // rather do like new MultiResolver(), new DockResolver(), and call .resolve by passing these objects as resolver
    resolver = {
      resolve: multiResolver(providers, universalResolver(universalResolverUrl))
    };

    done();
  }, 30000);

  afterAll(async () => {
    await dock.disconnect();
  }, 30000);


  test('Issue a verifiable credential with ed25519 key and verify it', async () => {
    const issuerKey = getKeyDoc(issuer1DID, await Ed25519KeyPair.generate({seed: hexToU8a(issuer1KeySeed)}), 'Ed25519VerificationKey2018');
    const credential = await issueCredential(issuerKey, unsignedCred);
    expect(credential).toMatchObject(
      expect.objectContaining(
        getCredMatcherDoc(unsignedCred, issuer1DID, issuerKey.id, 'Ed25519Signature2018')
      )
    );

    const result = await verifyCredential(credential, resolver);
    expect(result).toMatchObject(
      expect.objectContaining(
        getProofMatcherDoc()
      )
    );
  }, 30000);

  test('Issue a verifiable credential with secp256k1 key and verify it', async () => {
    const issuerKey = getKeyDoc(issuer2DID, await Secp256k1KeyPair.generate({pers: issuer2KeyPers, entropy: issuer2KeyEntropy}), 'EcdsaSecp256k1VerificationKey2019');
    const credential = await issueCredential(issuerKey, unsignedCred);
    console.log(credential);
    expect(credential).toMatchObject(
      expect.objectContaining(
        getCredMatcherDoc(unsignedCred, issuer2DID, issuerKey.id, 'EcdsaSecp256k1Signature2019')
      )
    );
    const result = await verifyCredential(credential, resolver);
    expect(result).toMatchObject(
      expect.objectContaining(
        getProofMatcherDoc()
      )
    );
  }, 30000);

  test('Issue a verifiable credential with sr25519 key and verify it', async () => {
    const issuerKey = getKeyDoc(issuer3DID, dock.keyring.addFromUri(issuer3KeySeed, null, 'sr25519'), 'Sr25519VerificationKey2020');
    const credential = await issueCredential(issuerKey, unsignedCred, true);

    expect(credential).toMatchObject(
      expect.objectContaining(
        getCredMatcherDoc(unsignedCred, issuer3DID, issuerKey.id, 'Sr25519Signature2020')
      )
    );

    const result = await verifyCredential(credential, resolver, true);

    expect(result).toMatchObject(
      expect.objectContaining(
        getProofMatcherDoc()
      )
    );
  }, 30000);
});<|MERGE_RESOLUTION|>--- conflicted
+++ resolved
@@ -9,11 +9,7 @@
 import {DockAPI} from '../../src/api';
 
 import {FullNodeEndpoint, TestKeyringOpts, TestAccount} from '../test-constants';
-<<<<<<< HEAD
-import {registerNewDIDUsingPair} from '../integration/helpers';
-=======
 import {getUnsignedCred, registerNewDIDUsingPair} from './helpers';
->>>>>>> 8e04bb52
 import {generateEcdsaSecp256k1Keypair} from '../../src/utils/misc';
 import Secp256k1KeyPair  from 'secp256k1-key-pair';
 import {issueCredential, verifyCredential} from '../../src/utils/vc';
@@ -102,14 +98,8 @@
     const pair2 = generateEcdsaSecp256k1Keypair(issuer2KeyPers, issuer2KeyEntropy);
     await registerNewDIDUsingPair(dock, issuer2DID, pair2);
 
-<<<<<<< HEAD
+
     const universalResolverUrl = 'http://localhost:8080';
-=======
-    // DID with sr25519 key
-    const pair3 = dock.keyring.addFromUri(issuer3KeySeed, null, 'sr25519');
-    await registerNewDIDUsingPair(dock, issuer3DID, pair3);
-
->>>>>>> 8e04bb52
     const providers = {
       'dock': dockResolver(dock),
     };
