--- conflicted
+++ resolved
@@ -1,14 +1,10 @@
 import { Keyring } from '@polkadot/api';
 import { cryptoWaitReady, randomAsU8a } from '@polkadot/util-crypto';
 import { assert, u8aToHex, stringToU8a } from '@polkadot/util';
-<<<<<<< HEAD
-import { FullNodeEndpoint, TestAccountURI } from '../test-constants';
-=======
 import { FullNodeEndpoint, TestAccountURI, TestKeyringOpts } from '../test-constants';
 import { DockAPI } from '../../src';
 import { getSignatureFromKeyringPair, getStateChange } from '../../src/utils/misc';
 import { createDidSig } from '../../src/utils/did';
->>>>>>> 49811882
 
 const ALICE_DID = u8aToHex(stringToU8a('Alice\0\0\0\0\0\0\0\0\0\0\0\0\0\0\0\0\0\0\0\0\0\0\0\0\0\0\0'));
 const BOB_DID = u8aToHex(stringToU8a('Bob\0\0\0\0\0\0\0\0\0\0\0\0\0\0\0\0\0\0\0\0\0\0\0\0\0\0\0\0\0'));
@@ -121,11 +117,7 @@
 
   test('Use a master call to modify master membership.', async () => {
     const fourth_did = u8aToHex(randomAsU8a(32));
-<<<<<<< HEAD
-    const new_membership = nc.createType('CoreModsMasterMembership', {
-=======
     const new_membership = nc.api.createType('Membership', {
->>>>>>> 49811882
       members: sortedSet([
         ALICE_DID,
         BOB_DID,
@@ -159,15 +151,10 @@
 
 // connect to running node
 async function connect() {
-<<<<<<< HEAD
-  return await ApiPromise.create({
-    provider: new WsProvider(FullNodeEndpoint),
-=======
   const dock = new DockAPI();
   await dock.init({
     keyring: TestKeyringOpts,
     address: FullNodeEndpoint,
->>>>>>> 49811882
   });
   return dock;
 }
@@ -251,20 +238,6 @@
     assert(did.startsWith('0x'), 'should prefixed with 0x');
     assert(did.length === 66, 'should be 32 bytes');
   }
-<<<<<<< HEAD
-  const payload = {
-    proposal: [...nc.createType('Call', proposal).toU8a()],
-    round_no: await nc.query.master.round(),
-  };
-  const encoded_state_change = nc.createType('CoreModsStateChange', { MasterVote: payload }).toU8a();
-
-  const dtk_sorted = [...did_to_key];
-  dtk_sorted.sort(); // this relies on dids being hex encoded
-
-  const votes = new Map();
-  for (const [did, key] of dtk_sorted) {
-    votes.set(did, { Sr25519: key.sign(encoded_state_change) });
-=======
 
   const encodedProposal = [...nc.api.createType('Call', proposal).toU8a()];
   const roundNo = await nc.api.query.master.round();
@@ -277,7 +250,6 @@
     const signature = getSignatureFromKeyringPair(key, encodedStateChange);
     const didSig = createDidSig(did, 1, signature);
     votes.push([didSig, nonce]);
->>>>>>> 49811882
   }
   return votes;
 }