--- conflicted
+++ resolved
@@ -7,11 +7,7 @@
 import {
   OneOfPolicy,
 } from '../../src/utils/revocation';
-<<<<<<< HEAD
-import { DidKeypair } from '../../src/utils/did';
-=======
 import { DidKeypair, typedHexDID, typedHexDIDFromSubstrate } from '../../src/utils/did'
->>>>>>> dc063a80
 import { registerNewDIDUsingPair } from './helpers';
 
 describe('Revocation Module', () => {
@@ -196,12 +192,6 @@
 
     let hasFirstDID = false;
     let hasSecondDID = false;
-<<<<<<< HEAD
-    controllerSet.forEach((controller) => {
-      if (controller.did === ownerDID) {
-        hasFirstDID = true;
-      } else if (controller.did === ownerDID2) {
-=======
     [...controllerSet.entries()]
       .flatMap((v) => v)
       .map(typedHexDIDFromSubstrate)
@@ -213,7 +203,6 @@
       } else if (
         controller.toString() === typedHexDID(dock.api, ownerDID2).toString()
       ) {
->>>>>>> dc063a80
         hasSecondDID = true;
       }
     });
