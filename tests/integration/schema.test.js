--- conflicted
+++ resolved
@@ -1,4 +1,4 @@
-import { u8aToU8a } from '@polkadot/util';
+import { u8aToHex, u8aToU8a } from '@polkadot/util';
 import { randomAsHex } from '@polkadot/util-crypto';
 
 import { DockAPI } from '../../src/api';
@@ -6,13 +6,12 @@
 import { createNewDockDID, createKeyDetail, getHexIdentifierFromDID } from '../../src/utils/did';
 import { FullNodeEndpoint, TestKeyringOpts, TestAccountURI } from '../test-constants';
 import { getPublicKeyFromKeyringPair } from '../../src/utils/misc';
-import { validateCredentialSchema, verifyCredential } from '../../src/utils/vc';
+import { verifyCredential } from '../../src/utils/vc';
 import { DockBlobIdByteSize } from '../../src/modules/blob';
 import Schema, { createNewSchemaID } from '../../src/modules/schema';
 import VerifiableCredential from '../../src/verifiable-credential';
 import exampleCredential from '../example-credential';
 import exampleSchema from '../example-schema';
-import VerifiableCredential from '../../src/verifiable-credential';
 
 let account;
 let pair;
@@ -20,6 +19,7 @@
 let dockDID;
 let keyDetail;
 let blobId;
+// eslint-disable-next-line no-unused-vars
 let vcInvalid;
 
 describe('Schema Blob Module Integration', () => {
@@ -46,18 +46,10 @@
     // Write invalid format blob
     invalidFormatBlobId = randomAsHex(DockBlobIdByteSize);
     await dock.sendTransaction(dock.blob.new({
-<<<<<<< HEAD
       id: invalidFormatBlobId,
-      blob: u8aToU8a('hello world'),
+      blob: u8aToHex(u8aToU8a('hello world')),
       author: getHexIdentifierFromDID(dockDID),
     }, pair), false);
-=======
-        id: invalidFormatBlobId,
-        blob: u8aToHex(u8aToU8a('hello world')),
-        author: getHexIdentifierFromDID(dockDID),
-      }, pair
-    ), false);
->>>>>>> f7ff3fcf
 
     // Write schema blob
     const blobStr = JSON.stringify(exampleSchema);
@@ -71,7 +63,6 @@
       ...exampleCredential,
       credentialSchema: {
         id: blobId,
-<<<<<<< HEAD
         type: 'JsonSchemaValidator2018',
       },
       credentialSubject: {
@@ -80,12 +71,6 @@
         notAlumniOf: 'Example Invalid',
       },
     };
-=======
-        blob: u8aToHex(u8aToU8a(blobStr)),
-        author: getHexIdentifierFromDID(dockDID),
-      }, pair
-    ), false);
->>>>>>> f7ff3fcf
 
     done();
   }, 30000);
@@ -110,26 +95,13 @@
     await expect(Schema.getSchema(createNewSchemaID(), dock)).rejects.toThrow(/does not exist/);
   }, 30000);
 
-  const vcInvalid = {
-    ...exampleCredential,
-    credentialSubject: {
-      id: 'invalid',
-      notEmailAddress: 'john.smith@example.com',
-      notAlumniOf: 'Example Invalid',
-    }
-  };
-
-  // TODO: these two tests should pass once verifyCredential has been updated
   test('Utility method verifyCredential should check if schema is incompatible with the credentialSubject.', async () => {
-<<<<<<< HEAD
     await expect(
       verifyCredential(
         vcInvalid, null, false, false, undefined, { notDock: dock },
       ),
     ).rejects.toThrow('Only Dock schemas are supported as of now.');
 
-=======
->>>>>>> f7ff3fcf
     await expect(
       verifyCredential(
         vcInvalid, null, false, false, undefined, { dock },
@@ -140,14 +112,9 @@
   test('The verify method should detect a subject with incompatible schema in credentialSchema.', async () => {
     const vc = VerifiableCredential.fromJSON(vcInvalid);
     await expect(
-<<<<<<< HEAD
       vc.verify(
         null, false, false, undefined, { dock },
       ),
     ).rejects.toThrow(/Schema validation failed/);
-=======
-      vc.verify(null, false, false, { dock })
-    ).rejects.toThrow();
->>>>>>> f7ff3fcf
   }, 30000);
 });