--- conflicted
+++ resolved
@@ -20,6 +20,7 @@
 
 let account;
 let pair;
+let hexDid;
 let dockDID;
 let blobId;
 let keyDoc;
@@ -121,19 +122,11 @@
   test('Set and get schema', async () => {
     const schema = new Schema();
     await schema.setJSONSchema(exampleSchema);
-<<<<<<< HEAD
-    await dockApi.blob.new(schema.toBlob(), hexDid.did, pair, { didModule: dockApi.didModule }, false);
-    await expect(Schema.get(blobId, dockApi)).resolves.toMatchObject({
-      ...exampleSchema,
-      id: blobId,
-      author: dockDID,
-=======
     await dockApi.blob.new(schema.toBlob(), dockDID, pair, { didModule: dockApi.didModule }, false);
     await expect(Schema.get(blobId, dockApi)).resolves.toMatchObject({
       ...exampleSchema,
       id: blobId,
       author: hexDIDToQualified(typedHexDID(dockApi.api, dockDID)),
->>>>>>> dc063a80
     });
   }, 20000);
 
