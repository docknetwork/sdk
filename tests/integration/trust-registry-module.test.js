--- conflicted
+++ resolved
@@ -1,27 +1,27 @@
-import { randomAsHex } from "@polkadot/util-crypto";
-import { BTreeSet, BTreeMap } from "@polkadot/types";
-import { u8aToHex, stringToU8a } from "@polkadot/util";
-
-import { DockAPI } from "../../src/index";
+import { randomAsHex } from '@polkadot/util-crypto';
+import { BTreeSet, BTreeMap } from '@polkadot/types';
+import { u8aToHex, stringToU8a } from '@polkadot/util';
+
+import { DockAPI } from '../../src/index';
 
 import {
   FullNodeEndpoint,
   TestKeyringOpts,
   TestAccountURI,
   DisableDidKeyAndTrustRegistryTests,
-} from "../test-constants";
+} from '../test-constants';
 
 import {
   createNewDockDID,
   DidKeypair,
   DidMethodKey,
   typedHexDID,
-} from "../../src/utils/did";
-import { registerNewDIDUsingPair } from "./helpers";
+} from '../../src/utils/did';
+import { registerNewDIDUsingPair } from './helpers';
 
 const buildTest = DisableDidKeyAndTrustRegistryTests ? describe.skip : describe;
 
-buildTest("Trust Registry", () => {
+buildTest('Trust Registry', () => {
   const dock = new DockAPI();
 
   // Create a random trust registry id
@@ -59,40 +59,36 @@
     });
 
     convenerPair = new DidKeypair(
-      dock.keyring.addFromUri(ownerSeed, null, "ed25519"),
-      1
+      dock.keyring.addFromUri(ownerSeed, null, 'ed25519'),
+      1,
     );
 
     issuerPair = new DidKeypair(
-      dock.keyring.addFromUri(issuerSeed, null, "ed25519"),
-      1
+      dock.keyring.addFromUri(issuerSeed, null, 'ed25519'),
+      1,
     );
 
     issuerPair2 = new DidKeypair(
-      dock.keyring.addFromUri(issuerSeed2, null, "ed25519"),
-      1
+      dock.keyring.addFromUri(issuerSeed2, null, 'ed25519'),
+      1,
     );
 
     verifierPair = new DidKeypair(
-      dock.keyring.addFromUri(verifierSeed, null, "ed25519"),
-      1
+      dock.keyring.addFromUri(verifierSeed, null, 'ed25519'),
+      1,
     );
 
     verifierPair2 = new DidKeypair(
-      dock.keyring.addFromUri(verifierSeed2, null, "ed25519"),
-      1
-    );
-
-    verifierDIDMethodKeyPair = new DidKeypair(
-      dock.keyring.addFromUri(verifierDIDMethodKeySeed, null, "ed25519")
-    );
-    verifierDIDMethodKey = new DidMethodKey(
-      verifierDIDMethodKeyPair.publicKey()
-    );
-<<<<<<< HEAD
-=======
-    verifierDIDMethodKey = new DidMethodKey(verifierDIDMethodKeyPair.publicKey());
->>>>>>> 2d56ba1d
+      dock.keyring.addFromUri(verifierSeed2, null, 'ed25519'),
+      1,
+    );
+
+    verifierDIDMethodKeyPair = DidKeypair.fromApi(dock, {
+      seed: verifierDIDMethodKeySeed,
+      meta: null,
+      keypairType: 'ed25519',
+    });
+    verifierDIDMethodKey = DidMethodKey.fromKeypair(verifierDIDMethodKeyPair);
 
     // The keyring should be initialized before any test begins as this suite is testing trust registry
     const account = dock.keyring.addFromUri(TestAccountURI);
@@ -112,19 +108,19 @@
     await dock.disconnect();
   }, 10000);
 
-  it("Initializes Trust Registry", async () => {
+  it('Initializes Trust Registry', async () => {
     expect(
       (await dock.api.query.trustRegistry.trustRegistriesInfo(trustRegistryId))
-        .isNone
+        .isNone,
     ).toEqual(true);
 
     await dock.trustRegistry.initOrUpdate(
       convenerDID,
       trustRegistryId,
-      "Test Registry",
-      "Gov framework",
-      convenerPair,
-      dock
+      'Test Registry',
+      'Gov framework',
+      convenerPair,
+      dock,
     );
 
     const registryInfo = (
@@ -132,12 +128,12 @@
     ).toJSON();
     expect(registryInfo).toEqual({
       convener: typedHexDID(dock.api, convenerDID),
-      name: "Test Registry",
-      govFramework: u8aToHex(stringToU8a("Gov framework")),
+      name: 'Test Registry',
+      govFramework: u8aToHex(stringToU8a('Gov framework')),
     });
   });
 
-  it("Adds schemas metadata to the existing Trust Registry", async () => {
+  it('Adds schemas metadata to the existing Trust Registry', async () => {
     // Create a random trust registry id
     const schemaId = randomAsHex(32);
     const otherSchemaId = randomAsHex(32);
@@ -145,10 +141,10 @@
     await dock.trustRegistry.initOrUpdate(
       convenerDID,
       trustRegistryId,
-      "Test Registry",
-      "Gov framework",
-      convenerPair,
-      dock
+      'Test Registry',
+      'Gov framework',
+      convenerPair,
+      dock,
     );
 
     const verifiers = new BTreeSet();
@@ -158,9 +154,9 @@
 
     const issuers = new BTreeMap();
     const issuerPrices = new BTreeMap();
-    issuerPrices.set("A", 20);
+    issuerPrices.set('A', 20);
     const issuer2Prices = new BTreeMap();
-    issuer2Prices.set("A", 20);
+    issuer2Prices.set('A', 20);
 
     issuers.set(typedHexDID(dock.api, issuerDID), issuerPrices);
     issuers.set(typedHexDID(dock.api, issuerDID2), issuer2Prices);
@@ -183,16 +179,16 @@
       trustRegistryId,
       schemas,
       convenerPair,
-      dock
+      dock,
     );
 
     expect(
       (
         await dock.api.query.trustRegistry.trustRegistrySchemasMetadata(
           schemaId,
-          trustRegistryId
-        )
-      ).toJSON()
+          trustRegistryId,
+        )
+      ).toJSON(),
     ).toEqual({
       issuers: expectedFormattedIssuers(issuers),
       verifiers: expectedFormattedVerifiers(verifiers),
@@ -201,16 +197,16 @@
       (
         await dock.api.query.trustRegistry.trustRegistrySchemasMetadata(
           otherSchemaId,
-          trustRegistryId
-        )
-      ).toJSON()
+          trustRegistryId,
+        )
+      ).toJSON(),
     ).toEqual({
       issuers: expectedFormattedIssuers(issuers),
       verifiers: expectedFormattedVerifiers(new BTreeSet()),
     });
   });
 
-  it("Removes schemas metadata from the Trust Registry", async () => {
+  it('Removes schemas metadata from the Trust Registry', async () => {
     // Create a random trust registry id
     const schemaId = randomAsHex(32);
     const otherSchemaId = randomAsHex(32);
@@ -218,10 +214,10 @@
     await dock.trustRegistry.initOrUpdate(
       convenerDID,
       trustRegistryId,
-      "Test Registry",
-      "Gov framework",
-      convenerPair,
-      dock
+      'Test Registry',
+      'Gov framework',
+      convenerPair,
+      dock,
     );
 
     const verifiers = new BTreeSet();
@@ -231,9 +227,9 @@
 
     const issuers = new BTreeMap();
     const issuerPrices = new BTreeMap();
-    issuerPrices.set("A", 20);
+    issuerPrices.set('A', 20);
     const issuer2Prices = new BTreeMap();
-    issuer2Prices.set("A", 20);
+    issuer2Prices.set('A', 20);
 
     issuers.set(typedHexDID(dock.api, issuerDID), issuerPrices);
     issuers.set(typedHexDID(dock.api, issuerDID2), issuer2Prices);
@@ -256,16 +252,16 @@
       trustRegistryId,
       schemas,
       convenerPair,
-      dock
+      dock,
     );
 
     expect(
       (
         await dock.api.query.trustRegistry.trustRegistrySchemasMetadata(
           schemaId,
-          trustRegistryId
-        )
-      ).toJSON()
+          trustRegistryId,
+        )
+      ).toJSON(),
     ).toEqual({
       issuers: expectedFormattedIssuers(issuers),
       verifiers: expectedFormattedVerifiers(verifiers),
@@ -274,55 +270,55 @@
       (
         await dock.api.query.trustRegistry.trustRegistrySchemasMetadata(
           otherSchemaId,
-          trustRegistryId
-        )
-      ).toJSON()
+          trustRegistryId,
+        )
+      ).toJSON(),
     ).toEqual({
       issuers: expectedFormattedIssuers(issuers),
       verifiers: expectedFormattedVerifiers(new BTreeSet()),
     });
 
     schemas = new BTreeMap();
-    schemas.set(schemaId, "Remove");
-    schemas.set(otherSchemaId, "Remove");
+    schemas.set(schemaId, 'Remove');
+    schemas.set(otherSchemaId, 'Remove');
 
     await dock.trustRegistry.setSchemasMetadata(
       convenerDID,
       trustRegistryId,
       schemas,
       convenerPair,
-      dock
+      dock,
     );
 
     expect(
       (
         await dock.api.query.trustRegistry.trustRegistrySchemasMetadata(
           schemaId,
-          trustRegistryId
-        )
-      ).toJSON()
+          trustRegistryId,
+        )
+      ).toJSON(),
     ).toEqual(null);
     expect(
       (
         await dock.api.query.trustRegistry.trustRegistrySchemasMetadata(
           otherSchemaId,
-          trustRegistryId
-        )
-      ).toJSON()
+          trustRegistryId,
+        )
+      ).toJSON(),
     ).toEqual(null);
   });
 
-  it("Suspends issuers in the existing Trust Registry", async () => {
+  it('Suspends issuers in the existing Trust Registry', async () => {
     // Create a random trust registry id
     const schemaId = randomAsHex(32);
 
     await dock.trustRegistry.initOrUpdate(
       convenerDID,
       trustRegistryId,
-      "Test Registry",
-      "Gov framework",
-      convenerPair,
-      dock
+      'Test Registry',
+      'Gov framework',
+      convenerPair,
+      dock,
     );
 
     const verifiers = new BTreeSet();
@@ -332,9 +328,9 @@
 
     const issuers = new BTreeMap();
     const issuerPrices = new BTreeMap();
-    issuerPrices.set("A", 20);
+    issuerPrices.set('A', 20);
     const issuer2Prices = new BTreeMap();
-    issuer2Prices.set("A", 20);
+    issuer2Prices.set('A', 20);
 
     issuers.set(typedHexDID(dock.api, issuerDID), issuerPrices);
     issuers.set(typedHexDID(dock.api, issuerDID2), issuer2Prices);
@@ -352,7 +348,7 @@
       trustRegistryId,
       schemas,
       convenerPair,
-      dock
+      dock,
     );
 
     await dock.trustRegistry.suspendIssuers(
@@ -360,7 +356,7 @@
       trustRegistryId,
       [issuerDID, issuerDID2],
       convenerPair,
-      dock
+      dock,
     );
 
     for (const issuer of [issuerDID, issuerDID2]) {
@@ -368,9 +364,9 @@
         (
           await dock.api.query.trustRegistry.trustRegistryIssuerConfigurations(
             trustRegistryId,
-            typedHexDID(dock.api, issuer)
+            typedHexDID(dock.api, issuer),
           )
-        ).toJSON()
+        ).toJSON(),
       ).toEqual({
         suspended: true,
         delegated: [],
@@ -382,7 +378,7 @@
       trustRegistryId,
       [issuerDID],
       convenerPair,
-      dock
+      dock,
     );
 
     for (const issuer of [issuerDID]) {
@@ -390,9 +386,9 @@
         (
           await dock.api.query.trustRegistry.trustRegistryIssuerConfigurations(
             trustRegistryId,
-            typedHexDID(dock.api, issuer)
+            typedHexDID(dock.api, issuer),
           )
-        ).toJSON()
+        ).toJSON(),
       ).toEqual({
         suspended: false,
         delegated: [],
@@ -404,9 +400,9 @@
         (
           await dock.api.query.trustRegistry.trustRegistryIssuerConfigurations(
             trustRegistryId,
-            typedHexDID(dock.api, issuer)
+            typedHexDID(dock.api, issuer),
           )
-        ).toJSON()
+        ).toJSON(),
       ).toEqual({
         suspended: true,
         delegated: [],
@@ -414,24 +410,24 @@
     }
   });
 
-  it("Updates delegated issuers in the existing Trust Registry", async () => {
+  it('Updates delegated issuers in the existing Trust Registry', async () => {
     // Create a random trust registry id
     await dock.trustRegistry.initOrUpdate(
       convenerDID,
       trustRegistryId,
-      "Test Registry",
-      "Gov framework",
-      convenerPair,
-      dock
+      'Test Registry',
+      'Gov framework',
+      convenerPair,
+      dock,
     );
 
     expect(
       (
         await dock.api.query.trustRegistry.trustRegistryIssuerConfigurations(
           trustRegistryId,
-          typedHexDID(dock.api, issuerDID)
-        )
-      ).toJSON()
+          typedHexDID(dock.api, issuerDID),
+        )
+      ).toJSON(),
     ).toEqual({
       suspended: false,
       delegated: [],
@@ -445,33 +441,33 @@
       trustRegistryId,
       { Set: issuers },
       issuerPair,
-      dock
+      dock,
     );
 
     expect(
       (
         await dock.api.query.trustRegistry.trustRegistryIssuerConfigurations(
           trustRegistryId,
-          typedHexDID(dock.api, issuerDID)
-        )
-      ).toJSON()
+          typedHexDID(dock.api, issuerDID),
+        )
+      ).toJSON(),
     ).toEqual({
       suspended: false,
       delegated: [typedHexDID(dock.api, issuerDID2)],
     });
   });
 
-  it("Updates schemas metadata in the existing Trust Registry", async () => {
+  it('Updates schemas metadata in the existing Trust Registry', async () => {
     // Create a random trust registry id
     const schemaId = randomAsHex(32);
 
     await dock.trustRegistry.initOrUpdate(
       convenerDID,
       trustRegistryId,
-      "Test Registry",
-      "Gov framework",
-      convenerPair,
-      dock
+      'Test Registry',
+      'Gov framework',
+      convenerPair,
+      dock,
     );
 
     const verifiers = new BTreeSet();
@@ -481,9 +477,9 @@
 
     let issuers = new BTreeMap();
     let issuerPrices = new BTreeMap();
-    issuerPrices.set("A", 20);
+    issuerPrices.set('A', 20);
     let issuer2Prices = new BTreeMap();
-    issuer2Prices.set("A", 20);
+    issuer2Prices.set('A', 20);
 
     issuers.set(typedHexDID(dock.api, issuerDID), issuerPrices);
     issuers.set(typedHexDID(dock.api, issuerDID2), issuer2Prices);
@@ -507,16 +503,16 @@
       trustRegistryId,
       schemasUpdate,
       convenerPair,
-      dock
+      dock,
     );
 
     expect(
       (
         await dock.api.query.trustRegistry.trustRegistrySchemasMetadata(
           schemaId,
-          trustRegistryId
-        )
-      ).toJSON()
+          trustRegistryId,
+        )
+      ).toJSON(),
     ).toEqual({
       issuers: expectedFormattedIssuers(issuers),
       verifiers: expectedFormattedVerifiers(verifiers),
@@ -526,9 +522,9 @@
 
     issuers = new BTreeMap();
     issuerPrices = new BTreeMap();
-    issuerPrices.set("A", 65);
+    issuerPrices.set('A', 65);
     issuer2Prices = new BTreeMap();
-    issuer2Prices.set("A", 75);
+    issuer2Prices.set('A', 75);
 
     issuers.set(typedHexDID(dock.api, issuerDID), issuerPrices);
     issuers.set(typedHexDID(dock.api, issuerDID2), issuer2Prices);
@@ -546,16 +542,16 @@
       trustRegistryId,
       schemasUpdate,
       convenerPair,
-      dock
+      dock,
     );
 
     expect(
       (
         await dock.api.query.trustRegistry.trustRegistrySchemasMetadata(
           schemaId,
-          trustRegistryId
-        )
-      ).toJSON()
+          trustRegistryId,
+        )
+      ).toJSON(),
     ).toEqual({
       issuers: expectedFormattedIssuers(issuers),
       verifiers: expectedFormattedVerifiers(verifiers),
@@ -563,14 +559,14 @@
 
     schemasUpdate = new BTreeMap();
 
-    let issuer2PricesUpdate = new BTreeMap();
-    issuer2PricesUpdate.set("C", { Add: 25 });
-    issuer2PricesUpdate.set("B", { Set: 36 });
-    issuer2PricesUpdate.set("A", 'Remove');
+    const issuer2PricesUpdate = new BTreeMap();
+    issuer2PricesUpdate.set('C', { Add: 25 });
+    issuer2PricesUpdate.set('B', { Set: 36 });
+    issuer2PricesUpdate.set('A', 'Remove');
 
     issuer2Prices = new BTreeMap();
-    issuer2Prices.set("C", 25);
-    issuer2Prices.set("B", 36);
+    issuer2Prices.set('C', 25);
+    issuer2Prices.set('B', 36);
 
     const issuersUpdate = new BTreeMap();
     issuersUpdate.set(typedHexDID(dock.api, issuerDID2), {
@@ -598,16 +594,16 @@
       trustRegistryId,
       schemasUpdate,
       issuerPair2,
-      dock
+      dock,
     );
 
     expect(
       (
         await dock.api.query.trustRegistry.trustRegistrySchemasMetadata(
           schemaId,
-          trustRegistryId
-        )
-      ).toJSON()
+          trustRegistryId,
+        )
+      ).toJSON(),
     ).toEqual({
       issuers: expectedFormattedIssuers(issuers),
       verifiers: expectedFormattedVerifiers(verifiers),
@@ -615,8 +611,8 @@
 
     schemasUpdate = new BTreeMap();
     const verifiersUpdate = new BTreeMap();
-    verifiersUpdate.set(verifierDIDMethodKey, "Remove");
-    // verifiersUpdate.set(issuerDID2, "Add");
+    verifiersUpdate.set(verifierDIDMethodKey, 'Remove');
+
     schemasUpdate.set(schemaId, {
       Modify: {
         verifiers: {
@@ -630,17 +626,18 @@
       trustRegistryId,
       schemasUpdate,
       verifierDIDMethodKeyPair,
-      dock
+      dock,
     );
 
     verifiers.delete(verifierDIDMethodKey);
+
     expect(
       (
         await dock.api.query.trustRegistry.trustRegistrySchemasMetadata(
           schemaId,
-          trustRegistryId
-        )
-      ).toJSON()
+          trustRegistryId,
+        )
+      ).toJSON(),
     ).toEqual({
       issuers: expectedFormattedIssuers(issuers),
       verifiers: expectedFormattedVerifiers(verifiers),
@@ -654,19 +651,17 @@
       JSON.stringify(
         issuer.isDid
           ? { did: issuer.asDid }
-          : { didMethodKey: issuer.asDidMethodKey }
+          : { didMethodKey: issuer.asDidMethodKey },
       ),
       Object.fromEntries([...prices.entries()]),
-    ])
+    ]),
   );
 }
 
 function expectedFormattedVerifiers(verifiers) {
   return [...verifiers.values()]
-    .map((verifier) =>
-      verifier.isDid
-        ? { did: verifier.asDid }
-        : { didMethodKey: verifier.asDidMethodKey }
-    )
+    .map((verifier) => (verifier.isDid
+      ? { did: verifier.asDid }
+      : { didMethodKey: verifier.asDidMethodKey }))
     .sort((a, b) => JSON.stringify(a).localeCompare(JSON.stringify(b)));
 }